--- conflicted
+++ resolved
@@ -2264,10 +2264,7 @@
         WARN: logging.WARN,
         ERROR: logging.ERROR,
         FATAL: logging.FATAL,
-<<<<<<< HEAD
-        OFF: logging.CRITICAL + 10, # OFF is the highest possible logging level
-=======
->>>>>>> 80ce80e2
+        OFF: logging.CRITICAL + 10 # OFF is the highest possible logging level
     }
 
     def __init__(self, device_server, root_logger="root", python_logger=None):
