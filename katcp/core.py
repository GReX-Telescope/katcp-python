# katcp.py
# -*- coding: utf8 -*-
# vim:fileencoding=utf8 ai ts=4 sts=4 et sw=4
# Copyright 2010 National Research Foundation (South African Radio Astronomy Observatory)
# BSD license - see LICENSE for details

"""Utilities for dealing with KAT device control language messages."""

from __future__ import absolute_import, division, print_function
import future
from future import standard_library
standard_library.install_aliases()  # noqa: E402

import logging
import re
import sys
import time
import warnings
<<<<<<< HEAD
import logging
import numbers

import future
import tornado

from builtins import range
from past.builtins import basestring
from collections import namedtuple, defaultdict
from functools import wraps, partial

=======

from builtins import bytes, next, object, range, str
from collections import defaultdict, namedtuple
>>>>>>> a1ce353a
from concurrent.futures import Future, TimeoutError
from functools import partial, wraps

import tornado
from past.builtins import basestring
from tornado import gen
from tornado.concurrent import Future as tornado_Future
from tornado.gen import with_timeout

SEC_TO_MS_FAC = 1000
MS_TO_SEC_FAC = 1./1000
# The major version of the katcp protocol that is used by default
DEFAULT_KATCP_MAJOR = 5
# First major version to use seconds (in stead of milliseconds) for timestamps
SEC_TS_KATCP_MAJOR = 5
# First major version to allow floating point values for timestamps
FLOAT_TS_KATCP_MAJOR = 4
# First major version to support message IDs
MID_KATCP_MAJOR = 5
# First major version to support #version-connect informs
VERSION_CONNECT_KATCP_MAJOR = 5
# First major version to support #interface-changed informs
INTERFACE_CHANGED_KATCP_MAJOR = 5

logger = logging.getLogger(__name__)


class Reading(namedtuple('Reading', 'timestamp status value')):
    """Sensor reading as a (timestamp, status, value) tuple.

    Attributes
    ----------
    timestamp : float
       The time (in seconds) at which the sensor value was determined.
    status : Sensor status constant
        Whether the value represents an error condition or not.
    value : object
        The value of the sensor (the type will be appropriate to the
        sensor's type).

    """

def log_coroutine_exceptions(coro):
    """Coroutine (or any method that returns a future) decorator to log exceptions

    Example
    -------

    ::

    import logging

    class A(object):
        _logger = logging.getLogger(__name__)

        @log_coroutine_exceptions
        @tornado.gen.coroutine
        def raiser(self, arg):
            yield tornado.gen.moment
            raise Exception(arg)

    Assuming that your object (self) has a `_logger` attribute containing a
    logger instance

    """
    def log_cb(self, f):
        try:
            f.result()
        except Exception:
            self._logger.exception('Unhandled exception calling coroutine {0!r}'
                                   .format(coro))

    @wraps(coro)
    def wrapped_coro(self, *args, **kwargs):
        try:
            f = coro(self, *args, **kwargs)
        except Exception:
            f = tornado_Future()
            f.set_exc_info(sys.exc_info())
        f.add_done_callback(partial(log_cb, self))
        return f

    return wrapped_coro

def log_future_exceptions(logger, f, ignore=()):
    """Log any exceptions set to a future

    Parameters
    ----------
    logger : logging.Logger instance
        logger.exception(...) is called if the future resolves with an exception
    f : Future object
        Future to be monitored for exceptions
    ignore : Exception or tuple of Exception
        Exptected exception(s) to ignore, i.e. they will not be logged.

    Notes
    -----
    This is useful when an async task is started for its side effects without waiting for
    the result. The problem is that if the future's resolution is not checked for
    exceptions, unhandled exceptions in the async task will be silently ignored.

    """
    def log_cb(f):
        try:
            f.result()
        except ignore:
            pass
        except Exception:
            logger.exception('Unhandled exception returned by future')
    f.add_done_callback(log_cb)


def convert_method_name(prefix, name):
    """Convert a method name to the corresponding KATCP message name."""
    return name[len(prefix):].replace("_", "-")


def steal_docstring_from(obj):
    """Decorator that lets you steal a docstring from another object

    Example
    -------

    ::

    @steal_docstring_from(superclass.meth)
    def meth(self, arg):
        "Extra subclass documentation"
        pass

    In this case the docstring of the new 'meth' will be copied from superclass.meth, and
    if an additional dosctring was defined for meth it will be appended to the superclass
    docstring with a two newlines inbetween.
    """
    def deco(fn):
        docs = [obj.__doc__]
        if fn.__doc__:
            docs.append(fn.__doc__)
        fn.__doc__ = '\n\n'.join(docs)
        return fn

    return deco

class KatcpSyntaxError(ValueError):
    """Raised by parsers when encountering a syntax error."""

class KatcpValueError(ValueError):
    """Raised by parsers when encountering invalid values."""

class KatcpClientError(Exception):
    """Raised by KATCP clients when an error occurs."""


class KatcpVersionError(KatcpClientError):
    """KATCP feature unsupported by KATCP version of the server/client."""


class KatcpClientDisconnected(KatcpClientError):
    """Raised when trying to send a message to a disconnected server."""


class Message(object):
    """Represents a KAT device control language message.

    Parameters
    ----------
    mtype : Message type constant
        The message type (request, reply or inform).
    name : str
        The message name.
    arguments : list of objects (float, int, bool, bytes, or str)
        The message arguments.
    mid : str or bytes, digits only
        The message identifier. Replies and informs that
        are part of the reply to a request should have the
        same id as the request did.

    """
    # Message types
    REQUEST, REPLY, INFORM = list(range(3))

    # Reply codes
    # TODO: make use of reply codes in device client and server
    OK, FAIL, INVALID = b"ok", b"fail", b"invalid"

    ## @brief Mapping from message type to string name for the type.
    TYPE_NAMES = {
        REQUEST: "REQUEST",
        REPLY: "REPLY",
        INFORM: "INFORM",
    }

    ## @brief Mapping from message type to type code character.
    TYPE_SYMBOLS = {
        REQUEST: b"?",
        REPLY: b"!",
        INFORM: b"#",
    }

    # pylint fails to realise TYPE_SYMBOLS is defined
    # pylint: disable-msg = E0602

    ## @brief Mapping from type code character to message type.
    TYPE_SYMBOL_LOOKUP = dict((v, k) for k, v in TYPE_SYMBOLS.items())

    # pylint: enable-msg = E0602

    ## @brief Mapping from escape character to corresponding unescaped string.
    ESCAPE_LOOKUP = {
        b"\\": b"\\",
        b"_": b" ",
        b"0": b"\0",
        b"n": b"\n",
        b"r": b"\r",
        b"e": b"\x1b",
        b"t": b"\t",
        b"@": b"",
    }

    # pylint fails to realise ESCAPE_LOOKUP is defined
    # pylint: disable-msg = E0602

    ## @brief Mapping from unescaped string to corresponding escape character.
    REVERSE_ESCAPE_LOOKUP = dict((v, k) for k, v in ESCAPE_LOOKUP.items())

    # pylint: enable-msg = E0602

    ## @brief Regular expression matching all unescaped character.
    ESCAPE_RE = re.compile(br"[\\ \0\n\r\x1b\t]")

    ## @var mtype
    # @brief Message type.

    ## @var name
    # @brief Message name.

    ## @var arguments
    # @brief List of string message arguments.

    ## @brief Attempt to optimize messages by specifying attributes up front
    __slots__ = ["mtype", "name", "mid", "arguments"]

    def __init__(self, mtype, name, arguments=None, mid=None):
        self.mtype = mtype
        self.name = name

        if mid is None:
            self.mid = None
        else:
            if not future.utils.isbytes(mid):
                self.mid = str(mid).encode('ascii')
            else:
                self.mid = mid

        if arguments is None:
            self.arguments = []
        else:
            self.arguments = [self.format_argument(x) for x in arguments]

        # check message type

        if mtype not in self.TYPE_SYMBOLS:
            raise KatcpSyntaxError("Invalid command type %r." % (mtype,))

        # check message id

        if self.mid is not None and not self.mid.isdigit():
            raise KatcpSyntaxError("Invalid message id %r." % (mid,))

        # check command name validity

        if not name:
            raise KatcpSyntaxError("Command missing command name.")
        if not name.replace("-", "").isalnum():
            raise KatcpSyntaxError("Command name should consist only of "
                                   "alphanumeric characters and dashes (got %r)."
                                   % (name,))
        if not name[0].isalpha():
            raise KatcpSyntaxError("Command name should start with an "
                                   "alphabetic character (got %r)."
                                   % (name,))

    def format_argument(self, arg):
        """Format a Message argument to a byte string"""
        if isinstance(arg, numbers.Integral):
            return str(int(arg)).encode('ascii')
        elif isinstance(arg, numbers.Real):
            return repr(float(arg)).encode('ascii')
        elif isinstance(arg, bool):
            return b'1' if arg else b'0'
        elif future.utils.isbytes(arg):
            return arg
        else:
            try:
                if not future.utils.istext(arg):
                    arg = str(arg)
                return arg.encode('utf-8')
            except UnicodeEncodeError:
                # unicode characters will break the str cast, so
                # try to encode to ascii and replace the offending characters
                # with a '?' character
                logger.error("Error encoding message argument to byte str! "
                             "Replacing bad characters with '?'.")
                return arg.encode('ascii', 'replace')

    def copy(self):
        """Return a shallow copy of the message object and its arguments.

        Returns
        -------
        msg : Message
            A copy of the message object.

        """
        return Message(self.mtype, self.name, self.arguments)

    def __bytes__(self):
        """Return Message serialized for transmission.

        Returns
        -------
        msg : bytes
           The raw bytes of the serialised message, excluding terminating newline.

        """
        if self.arguments:
            escaped_args = [self.ESCAPE_RE.sub(self._escape_match, x)
                            for x in self.arguments]
            escaped_args = [x or b"\\@" for x in escaped_args]
            arg_str = b" " + b" ".join(escaped_args)
        else:
            arg_str = b""

        if self.mid is not None:
            mid_str = b"[%s]" % self.mid
        else:
            mid_str = b""

        return b"%s%s%s%s" % (self.TYPE_SYMBOLS[self.mtype], self.name.encode('ascii'),
                              mid_str, arg_str)

    def __str__(self):
        """Return Message serialized for transmission as native string.

        Returns
        -------
        msg : byte string in PY2, unicode string in PY3
           - In PY2, this string of bytes can be transmitted on the wire.
           - In PY3, the native string type is unicode, so it is decoded
             first using "utf-8" encoding.  See the warning in the next
             section.

        Raises
        ------
        UnicodeDecodeError:
            Under PY3, if the raw byte string cannot be decoded using UTF-8.
            Warning:  arbitrary bytes will not generally comply with the UTF-8
            encoding requirements, so rather use the `__bytes__` method,
            i.e., `bytes(msg)` instead of `str(msg)`.

        """
        byte_str = self.__bytes__()
        if future.utils.PY2:
            return byte_str
        else:
            return byte_str.decode('utf-8')

    def __repr__(self):
        """Return message displayed in a readable form."""
        tp = self.TYPE_NAMES[self.mtype].lower()
        name = self.name
        if self.arguments:
            escaped_args = []
            for arg in self.arguments:
                escaped_arg = self.ESCAPE_RE.sub(self._escape_match, arg)
                if len(escaped_arg) > 10:
                    escaped_arg = escaped_arg[:10] + b"..."
                escaped_args.append(str(escaped_arg))
            args = "(" + ", ".join(escaped_args) + ")"
        else:
            args = ""
        return "<Message %s %s %s>" % (tp, name, args)

    def __eq__(self, other):
        if not isinstance(other, Message):
            return NotImplemented
        for name in self.__slots__:
            if getattr(self, name) != getattr(other, name):
                return False
        return True

    def __ne__(self, other):
        return not self == other

    def _escape_match(self, match):
        """Given a re.Match object, return the escape code for it."""
        return b"\\" + self.REVERSE_ESCAPE_LOOKUP[match.group()]

    def reply_ok(self):
        """Return True if this is a reply and its first argument is 'ok'."""
        return (self.mtype == self.REPLY and self.arguments and
                self.arguments[0] == self.OK)

    # * and ** magic useful here
    # pylint: disable-msg = W0142

    @classmethod
    def request(cls, name, *args, **kwargs):
        """Helper method for creating request messages.

        Parameters
        ----------
        name : str
            The name of the message.
        args : list of objects (float, int, bool, bytes, or str)
            The message arguments.

        Keyword arguments
        -----------------
        mid : str or None
            Message ID to use or None (default) for no Message ID

        """
        mid = kwargs.pop('mid', None)
        if len(kwargs) > 0:
            raise TypeError('Invalid keyword argument(s): %r' % kwargs)
        return cls(cls.REQUEST, name, args, mid)

    @classmethod
    def reply(cls, name, *args, **kwargs):
        """Helper method for creating reply messages.

        Parameters
        ----------
        name : str
            The name of the message.
        args : list of objects (float, int, bool, bytes, or str)
            The message arguments.

        Keyword Arguments
        -----------------
        mid : str or None
            Message ID to use or None (default) for no Message ID

        """
        mid = kwargs.pop('mid', None)
        if len(kwargs) > 0:
            raise TypeError('Invalid keyword argument(s): %r' % kwargs)
        return cls(cls.REPLY, name, args, mid)

    @classmethod
    def reply_to_request(cls, req_msg, *args):
        """Helper method for creating reply messages to a specific request.

        Copies the message name and message identifier from request message.

        Parameters
        ----------
        req_msg : katcp.core.Message instance
            The request message that this inform if in reply to
        args : list of objects (float, int, bool, bytes, or str)
            The message arguments.

        """
        return cls(cls.REPLY, req_msg.name, args, req_msg.mid)

    @classmethod
    def inform(cls, name, *args, **kwargs):
        """Helper method for creating inform messages.

        Parameters
        ----------
        name : str
            The name of the message.
        args : list of objects (float, int, bool, bytes, or str)
            The message arguments.

        """
        mid = kwargs.pop('mid', None)
        if len(kwargs) > 0:
            raise TypeError('Invalid keyword argument(s): %r' % kwargs)
        return cls(cls.INFORM, name, args, mid)

    @classmethod
    def reply_inform(cls, req_msg, *args):
        """Helper method for creating inform messages in reply to a request.

        Copies the message name and message identifier from request message.

        Parameters
        ----------
        req_msg : katcp.core.Message instance
            The request message that this inform if in reply to
        args : list of objects (float, int, bool, bytes, or str)
            The message arguments except name

        """
        return cls(cls.INFORM, req_msg.name, args, req_msg.mid)

    # pylint: enable-msg = W0142


class MessageParser(object):
    """Parses lines into Message objects."""

    # We only want one public method
    # pylint: disable-msg = R0903

    ## @brief Copy of TYPE_SYMBOL_LOOKUP from Message.
    TYPE_SYMBOL_LOOKUP = Message.TYPE_SYMBOL_LOOKUP

    ## @brief Copy of ESCAPE_LOOKUP from Message.
    ESCAPE_LOOKUP = Message.ESCAPE_LOOKUP

    ## @brief Regular expression matching all special characters.
    SPECIAL_RE = re.compile(br"[\0\n\r\x1b\t ]")

    ## @brief Regular expression matching all escapes.
    UNESCAPE_RE = re.compile(br"\\(.?)")

    ## @brief Regular expresion matching KATCP whitespace (just space and tab)
    WHITESPACE_RE = re.compile(br"[ \t]+")

    ## @brief Regular expression matching name and ID
    NAME_RE = re.compile(
        br"^(?P<name>[a-zA-Z][a-zA-Z0-9\-]*)(\[(?P<id>[0-9]+)\])?$")

    def _unescape_match(self, match):
        """Given an re.Match, unescape the escape code it represents."""
        char = match.group(1)
        if char in self.ESCAPE_LOOKUP:
            return self.ESCAPE_LOOKUP[char]
        elif not char:
            raise KatcpSyntaxError("Escape slash at end of argument.")
        else:
            raise KatcpSyntaxError("Invalid escape character %r." % (char,))

    def _parse_arg(self, arg):
        """Parse an argument."""
        match = self.SPECIAL_RE.search(arg)
        if match:
            raise KatcpSyntaxError("Un-escaped special %r." % (match.group(),))
        return self.UNESCAPE_RE.sub(self._unescape_match, arg)

    def parse(self, line):
        """Parse a line, return a Message.

        Parameters
        ----------
        line : bytes
            The line to parse (should not contain the terminating newline
            or carriage return).

        Returns
        -------
        msg : Message object
            The resulting Message.

        """
        # find command type and check validity
        if not line:
            raise KatcpSyntaxError("Empty message received.")

        if not future.utils.isbytes(line):
            raise KatcpValueError("Line type must be bytes - not {}".format(type(line)))

        type_char = line[:1]
        if type_char not in self.TYPE_SYMBOL_LOOKUP:
            raise KatcpSyntaxError(
                "Bad type character %r." % (ensure_native_str(type_char),))

        mtype = self.TYPE_SYMBOL_LOOKUP[type_char]

        # find command and arguments name
        # (removing possible empty argument resulting from whitespace at end
        #  of command)
        parts = self.WHITESPACE_RE.split(line)
        if not parts[-1]:
            del parts[-1]

        name = parts[0][1:]
        arguments = [self._parse_arg(x) for x in parts[1:]]

        # split out message id
        match = self.NAME_RE.match(name)
        if match:
            name = match.group('name')
            mid = match.group('id')
        else:
            raise KatcpSyntaxError("Bad message name (and possibly id) %r." %
                                   (ensure_native_str(name),))

        # ensure name is native string
        if future.utils.PY3:
            name = str(name, encoding='ascii')

        return Message(mtype, name, arguments, mid)


class ProtocolFlags(object):
    """Utility class for handling KATCP protocol flags.

    .. note::

       This class was introduced in katcp version 0.4.

    Currently understood flags are:

    * M - server supports multiple clients
    * I - server supports message identifiers
    * T - server provides request timeout hints via ?request-timeout-hint

    Parameters
    ----------
    major : int
        Major version number.
    minor : int
        Minor version number.
    flags : set
        Set of supported flags.

    Attributes
    ----------
    multi_client : bool
        Whether the server the version string came from supports
        multiple clients.
    message_ids : bool
        Whether the server the version string came from supports
        message ids.

    """
    VERSION_RE = re.compile(br"^(?P<major>\d+)\.(?P<minor>\d+)"
                            br"(-(?P<flags>.*))?$")

    # flags

    MULTI_CLIENT = b'M'
    MESSAGE_IDS = b'I'
    # New proposal flag to indicate that a device supports ?request-timeout-hint
    # See CB-2051
    REQUEST_TIMEOUT_HINTS = b'T'

    STRATEGIES_V4 = frozenset([b'none', b'auto', b'period', b'event',
                               b'differential'])
    STRATEGIES_V5 = STRATEGIES_V4 | frozenset(
        [b'event-rate', b'differential-rate'])

    STRATEGIES_ALLOWED_BY_MAJOR_VERSION = {
        4: STRATEGIES_V4,
        5: STRATEGIES_V5
    }

    REQUEST_TIMEOUT_HINTS_MIN_VERSION = (5, 1)

    def __init__(self, major, minor, flags):
        # PY2 and Py3 compatibility.
        # Why? go here: https://docs.python.org/3/whatsnew/3.0.html#ordering-comparisons
        self.major = major if major is not None else 0
        self.minor = minor if minor is not None else 0
        self.flags = set(list(flags))
        self.multi_client = self.MULTI_CLIENT in self.flags
        self.message_ids = self.MESSAGE_IDS in self.flags
        self.request_timeout_hints = self.REQUEST_TIMEOUT_HINTS in self.flags
        if self.message_ids and self.major < MID_KATCP_MAJOR:
            raise ValueError(
                'MESSAGE_IDS is only supported in katcp v5 and newer')
        version_supports_hints = ((self.major, self.minor) >=
                                  self.REQUEST_TIMEOUT_HINTS_MIN_VERSION)
        if self.request_timeout_hints and not version_supports_hints:
            raise ValueError(
                'REQUEST_TIMEOUT_HINTS only suported in katcp v{}.{} and newer'
                .format(*self.REQUEST_TIMEOUT_HINTS_MIN_VERSION))

    def strategy_allowed(self, strategy):
        return strategy in self.STRATEGIES_ALLOWED_BY_MAJOR_VERSION[self.major]

    def __eq__(self, other):
        if not isinstance(other, ProtocolFlags):
            return NotImplemented
        return (self.major == other.major and self.minor == other.minor and
                self.flags == other.flags)

    def __str__(self):
        flag_str = self.flags and (b"-" + b"".join(sorted(self.flags))) or b""
        result = b"%d.%d%s" % (self.major, self.minor, flag_str)
        if future.utils.PY2:
            return result
        else:
            return result.decode('ascii')

    def supports(self, flag):
        return flag in self.flags

    @classmethod
    def parse_version(cls, version_str):
        """Create a :class:`ProtocolFlags` object from a version byte string.

        Parameters
        ----------
        version_str : bytes
            The version string from a #version-connect katcp-protocol
            message.

        """
        match = cls.VERSION_RE.match(version_str)
        if match:
            major = int(match.group('major'))
            minor = int(match.group('minor'))
            flags = set(byte_chars(match.group('flags')) or b'')
        else:
            major, minor, flags = None, None, set()
        return cls(major, minor, flags)


class DeviceMetaclass(type):
    """Metaclass for DeviceServer and DeviceClient classes.

    Collects up methods named request\\_* and adds
    them to a dictionary of supported methods on the class.
    All request\\_* methods must have a doc string so that help
    can be generated.  The same is done for inform\\_* and
    reply\\_* methods.

    """
    def __init__(mcs, name, bases, dct):
        """Constructor for DeviceMetaclass. Should not be used directly.

        Parameters
        ----------
        mcs : class
            The metaclass instance
        name : str
            The metaclass name
        bases : list of classes
            List of base classes
        dct : dict
            Class dictionary

        """
        super(DeviceMetaclass, mcs).__init__(name, bases, dct)
        mcs._request_handlers = {}
        mcs._inform_handlers = {}
        mcs._reply_handlers = {}

        for name in dir(mcs):
            if not callable(getattr(mcs, name)):
                continue
            handler = getattr(mcs, name)
            if name.startswith("request_"):
                request_name = convert_method_name("request_", name)
                if mcs.check_protocol(handler):
                    mcs._request_handlers[request_name] = (
                        handler if future.utils.PY3 else handler.__func__
                    )
                    error_msg = "Request '{}' has no docstring.".format(request_name)
                    assert(handler.__doc__ is not None), error_msg
            elif name.startswith("inform_"):
                inform_name = convert_method_name("inform_", name)
                if mcs.check_protocol(handler):
                    mcs._inform_handlers[inform_name] = handler
                    error_msg = "Inform '{}' has no docstring.".format(inform_name)
                    assert(handler.__doc__ is not None), error_msg
                # There is a bit of a name collision between the reply_*
                # convention and the server reply_inform() method
            elif name.startswith("reply_") and name != 'reply_inform':
                reply_name = convert_method_name("reply_", name)
                if mcs.check_protocol(handler):
                    mcs._reply_handlers[reply_name] = handler
                    error_msg = "Reply '{}' has no docstring.".format(reply_name)
                    assert(handler.__doc__ is not None), error_msg

    def check_protocol(mcs, handler):
        """Return False if `handler` should be filtered"""
        # One cannot know protocol flags at definition time for device clients.
        return True

class DeviceServerMetaclass(DeviceMetaclass):
    """Specialisation of DeviceMetaclass for Device Servers

    Adds functionality for protocol-flag based filtering of handlers

    """

    def check_protocol(mcs, handler):
        """
        True if the current server's protocol flags satisfy handler requirements

        """
        protocol_info = mcs.PROTOCOL_INFO
        protocol_version = (protocol_info.major, protocol_info.minor)
        protocol_flags = protocol_info.flags

        # Check if minimum protocol version requirement is met
        min_protocol_version = getattr(handler, '_minimum_katcp_version', None)
        protocol_version_ok = (min_protocol_version is None or
                               protocol_version >= min_protocol_version)

        # Check if required optional protocol flags are present
        required_katcp_protocol_flags = getattr(
            handler, '_has_katcp_protocol_flags', None)
        protocol_flags_ok = (
            required_katcp_protocol_flags is None or
            all(flag in protocol_flags
                for flag in required_katcp_protocol_flags))

        return protocol_version_ok and protocol_flags_ok


class KatcpDeviceError(Exception):
    """Raised by KATCP servers when errors occur.

    .. versionchanged:: 0.1
        Deprecated in 0.1. Servers should not raise errors if communication
        with a client fails -- errors are simply logged instead.

    """
    pass


class FailReply(Exception):
    """Raised by request handlers to indicate a failure.

    A custom exception which, when thrown in a request handler,
    causes DeviceServerBase to send a fail reply with the specified
    fail message, bypassing the generic exception handling, which
    would send a fail reply with a full traceback.

    Examples
    --------
    >>> class MyDevice(DeviceServer):
    ...     def request_myreq(self, req, msg):
    ...         raise FailReply("This request always fails.")
    ...

    """
    pass


class AsyncReply(Exception):
    """Raised by a request handlers to indicate it will reply later.

    A custom exception which, when thrown in a request handler,
    indicates to DeviceServerBase that no reply has been returned
    by the handler but that the handler has arranged for a reply
    message to be sent at a later time.

    Examples
    --------
    >>> class MyDevice(DeviceServer):
    ...     def request_myreq(self, req, msg):
    ...         self.callback_client.request(
    ...             Message.request("otherreq"),
    ...             reply_cb=self._send_reply,
    ...         )
    ...         raise AsyncReply()
    ...

    """
    pass

# Only Imported here to prevent circular import issues.
from .kattypes import Address, Bool, Discrete, Float, Int, Lru, Str, Timestamp


class Sensor(object):
    """Instantiate a new sensor object.

    Subclasses will usually pass in a fixed sensor_type which should
    be one of the sensor type constants. The list params if set will
    have its values formatter by the type formatter for the given
    sensor type.

    .. note::

       The LRU sensor type was deprecated in katcp 0.4.

    .. note::

       The ADDRESS sensor type was added in katcp 0.4.

    Parameters
    ----------
    sensor_type : Sensor type constant
        The type of sensor.
    name : str
        The name of the sensor.
    description : str
        A short description of the sensor.
    units : str
        The units of the sensor value. May be the empty string
        if there are no applicable units.
    params : list
        Additional parameters, dependent on the type of sensor:

          * For :const:`INTEGER` and :const:`FLOAT` the list should
            give the minimum and maximum that define the range
            of the sensor value.
          * For :const:`DISCRETE` the list should contain all
            possible values the sensor may take.
          * For all other types, params should be omitted.
    default : object
        An initial value for the sensor. By default this is
        determined by the sensor type.
    initial_status : int enum or None
        An initial status for the sensor. If None, defaults to
        Sensor.UNKNOWN. `initial_status` must be one of the keys in
        Sensor.STATUSES

    """
    # Sensor needs the instance attributes it has and
    # is an abstract class used only outside this module
    # pylint: disable-msg = R0902

    # Type names and formatters
    #
    # Formatters take the sensor object and the value to
    # be formatted as arguments. They may raise exceptions
    # if the value cannot be formatted.
    #
    # Parsers take the sensor object and the value to
    # parse as arguments
    #
    # type -> (name, formatter, parser)
    (INTEGER, FLOAT, BOOLEAN, LRU, DISCRETE, STRING, TIMESTAMP,
     ADDRESS) = list(range(8))

    ## @brief Mapping from sensor type to tuple containing the type name,
    #  a kattype with functions to format and parse a value and a
    #  default value for sensors of that type.
    SENSOR_TYPES = {
        INTEGER: (Int, 0),
        FLOAT: (Float, 0.0),
        BOOLEAN: (Bool, False),
        LRU: (Lru, Lru.LRU_NOMINAL),
        DISCRETE: (Discrete, "unknown"),
        STRING: (Str, ""),
        TIMESTAMP: (Timestamp, 0.0),
        ADDRESS: (Address, Address.NULL),
    }

    SENSOR_SHORTCUTS = {
        int: INTEGER,
        float: FLOAT,
        str: STRING,
        bool: BOOLEAN,
    }

    # map type strings to types
    SENSOR_TYPE_LOOKUP = dict((v[0].name, k) for k, v in SENSOR_TYPES.items())

    # Sensor status constants
    UNKNOWN, NOMINAL, WARN, ERROR, FAILURE, UNREACHABLE, INACTIVE = list(range(7))

    ## @brief Mapping from sensor status to status name, as native strings
    STATUSES = {
        UNKNOWN: 'unknown',
        NOMINAL: 'nominal',
        WARN: 'warn',
        ERROR: 'error',
        FAILURE: 'failure',
        UNREACHABLE: 'unreachable',
        INACTIVE: 'inactive',
    }

    ## @brief Mapping from sensor status to status name, as byte strings ("raw")
    STATUSES_RAW = {
        UNKNOWN: b'unknown',
        NOMINAL: b'nominal',
        WARN: b'warn',
        ERROR: b'error',
        FAILURE: b'failure',
        UNREACHABLE: b'unreachable',
        INACTIVE: b'inactive',
    }

    ## @brief Mapping from status name to sensor status, using native strings
    STATUS_NAMES = dict((v, k) for k, v in STATUSES.items())

    ## @brief Mapping from status name to sensor status, using byte strings ("raw")
    STATUS_NAMES_RAW = dict((v, k) for k, v in STATUSES_RAW.items())

    # LRU sensor values
    LRU_NOMINAL, LRU_ERROR = Lru.LRU_NOMINAL, Lru.LRU_ERROR

    ## @brief Mapping from LRU value constant to LRU value name.
    LRU_VALUES = Lru.LRU_VALUES

    # LRU_VALUES not found by pylint
    # pylint: disable-msg = E0602

    ## @brief Mapping from LRU value name to LRU value constant.
    LRU_CONSTANTS = dict((v, k) for k, v in LRU_VALUES.items())

    # pylint: enable-msg = E0602

    ## @brief kattype Timestamp instance for encoding and decoding timestamps
    TIMESTAMP_TYPE = Timestamp()

    ## @var stype
    # @brief Sensor type constant.

    ## @var name
    # @brief Sensor name.

    ## @var description
    # @brief String describing the sensor.

    ## @var units
    # @brief String contain the units for the sensor value.

    ## @var params
    # @brief List of strings containing the additional parameters (length and
    #        interpretation are specific to the sensor type)

    def __init__(self, sensor_type, name, description=None, units='',
                 params=None, default=None, initial_status=None):
        if params is None:
            params = []

        if initial_status is None:
            initial_status = Sensor.UNKNOWN

        sensor_type = self.SENSOR_SHORTCUTS.get(sensor_type, sensor_type)

        self._sensor_type = sensor_type
        self._observers = set()

        typeclass, default_value = self.SENSOR_TYPES[sensor_type]

        if self._sensor_type in [Sensor.INTEGER, Sensor.FLOAT]:
            # as of version 5 of the guidelines, integer and float
            # ranges are optional and informational
            if len(params) == 2:
                if not params[0] <= default_value <= params[1]:
                    default_value = params[0]
            self._kattype = typeclass()
        elif self._sensor_type == Sensor.DISCRETE:
            params = [ensure_native_str(p) for p in params]
            default_value = params[0]
            self._kattype = typeclass(params)
        else:
            if self._sensor_type == Sensor.TIMESTAMP and units:
                raise ValueError(
                    'Units cannot be specified for TIMESTAMP sensors since '
                    'their units is defined by the KATCP spec as either '
                    'seconds or, for katcp versions 4 and below, milliseconds')
            self._kattype = typeclass()

        if default is not None:
            default_value = default

        # !!!!!!!!!!!!!!!!!!!!!!!!!!!!!!!!!!!!!!!!!!!!!!!!!!!!!!!!!!!
        # self._current_reading should be set and read in a single
        # bytecode to avoid situations were an update in one thread
        # causes another thread to read the timestamp from one update
        # and the value and/or status from a different update.
        # !!!!!!!!!!!!!!!!!!!!!!!!!!!!!!!!!!!!!!!!!!!!!!!!!!!!!!!!!!!

        self._current_reading = Reading(time.time(), initial_status,
                                        default_value)
        self._formatter = self._kattype.pack
        self._parser = self._kattype.unpack
        # Also Expose `type` attribute to be compatible with resource.KATCPSensor
        self.type = self.stype = self._kattype.name

        # ensure remaining input attributes are native strings
        name = ensure_native_str(name)
        units = ensure_native_str(units)
        self.name = name
        if description is None:
            description = '%(type)s sensor %(name)r %(unit_description)s' % (
                          dict(type=self.stype.capitalize(), name=self.name,
                               unit_description=('in unit '+units if units else
                                                 'with no unit')))
        self.description = ensure_native_str(description)
        self.units = units
        self.params = params
        self.formatted_params = [self._formatter(p, True) for p in params]

    # support for legacy KATCP users that relied on being able to
    # read _timestamp, _status and _value. Such usage will be
    # deprecated in a future version of KATCP.

    def _reading_getter(i, name):
        def getter(self):
            warnings.warn("Use of katcp.Sensor.%s attribute is deprecated"
                          % name, DeprecationWarning)
            return self._current_reading[i]
        return getter

    _timestamp = property(_reading_getter(0, "_timestamp"))
    _status = property(_reading_getter(1, "_status"))
    _value = property(_reading_getter(2, "_value"))

    del _reading_getter

    def __repr__(self):
        cls = self.__class__
        return "<%s.%s object name=%r at 0x%x>" % (
            cls.__module__, cls.__name__, self.name, id(self))

    @classmethod
    def integer(cls, name, description=None, unit='', params=None,
                default=None, initial_status=None):
        """Instantiate a new integer sensor object.

        Parameters
        ----------
        name : str
            The name of the sensor.
        description : str
            A short description of the sensor.
        unit : str
            The units of the sensor value. May be the empty string
            if there are no applicable units.
        params : list
            [min, max] -- miniumum and maximum values of the sensor
        default : int
            An initial value for the sensor. Defaults to 0.
        initial_status : int enum or None
            An initial status for the sensor. If None, defaults to
            Sensor.UNKNOWN. `initial_status` must be one of the keys in
            Sensor.STATUSES

        """
        return cls(cls.INTEGER, name, description, unit, params,
                   default, initial_status)

    @classmethod
    def float(cls, name, description=None, unit='', params=None,
              default=None, initial_status=None):
        """Instantiate a new float sensor object.

        Parameters
        ----------
        name : str
            The name of the sensor.
        description : str
            A short description of the sensor.
        unit : str
            The units of the sensor value. May be the empty string
            if there are no applicable units.
        params : list
            [min, max] -- miniumum and maximum values of the sensor
        default : float
            An initial value for the sensor. Defaults to 0.0.
        initial_status : int enum or None
            An initial status for the sensor. If None, defaults to
            Sensor.UNKNOWN. `initial_status` must be one of the keys in
            Sensor.STATUSES

        """
        return cls(cls.FLOAT, name, description, unit, params,
                   default, initial_status)

    @classmethod
    def boolean(cls, name, description=None, unit='',
                default=None, initial_status=None):
        """Instantiate a new boolean sensor object.

        Parameters
        ----------
        name : str
            The name of the sensor.
        description : str
            A short description of the sensor.
        unit : str
            The units of the sensor value. May be the empty string
            if there are no applicable units.
        default : bool
            An initial value for the sensor. Defaults to False.
        initial_status : int enum or None
            An initial status for the sensor. If None, defaults to
            Sensor.UNKNOWN. `initial_status` must be one of the keys in
            Sensor.STATUSES

        """
        return cls(cls.BOOLEAN, name, description, unit, None,
                   default, initial_status)

    @classmethod
    def lru(cls, name, description=None, unit='',
            default=None, initial_status=None):
        """Instantiate a new lru sensor object.

        Parameters
        ----------
        name : str
            The name of the sensor.
        description : str
            A short description of the sensor.
        unit : str
            The units of the sensor value. May be the empty string
            if there are no applicable units.
        default : enum, Sensor.LRU_*
            An initial value for the sensor. Defaults to self.LRU_NOMINAL
        initial_status : int enum or None
            An initial status for the sensor. If None, defaults to
            Sensor.UNKNOWN. `initial_status` must be one of the keys in
            Sensor.STATUSES

        """
        return cls(cls.LRU, name, description, unit, None,
                   default, initial_status)

    @classmethod
    def string(cls, name, description=None, unit='',
               default=None, initial_status=None):
        """Instantiate a new string sensor object.

        Parameters
        ----------
        name : str
            The name of the sensor.
        description : str
            A short description of the sensor.
        unit : str
            The units of the sensor value. May be the empty string
            if there are no applicable units.
        default : string
            An initial value for the sensor. Defaults to the empty string.
        initial_status : int enum or None
            An initial status for the sensor. If None, defaults to
            Sensor.UNKNOWN. `initial_status` must be one of the keys in
            Sensor.STATUSES

        """
        return cls(cls.STRING, name, description, unit, None,
                   default, initial_status)

    @classmethod
    def discrete(cls, name, description=None, unit='', params=None,
                 default=None, initial_status=None):
        """Instantiate a new discrete sensor object.

        Parameters
        ----------
        name : str
            The name of the sensor.
        description : str
            A short description of the sensor.
        unit : str
            The units of the sensor value. May be the empty string
            if there are no applicable units.
        params : [str]
            Sequence of all allowable discrete sensor states
        default : str
            An initial value for the sensor. Defaults to the first item
            of params
        initial_status : int enum or None
            An initial status for the sensor. If None, defaults to
            Sensor.UNKNOWN. `initial_status` must be one of the keys in
            Sensor.STATUSES

        """
        return cls(cls.DISCRETE, name, description, unit, params,
                   default, initial_status)

    @classmethod
    def timestamp(cls, name, description=None, unit='',
                  default=None, initial_status=None):
        """Instantiate a new timestamp sensor object.

        Parameters
        ----------
        name : str
            The name of the sensor.
        description : str
            A short description of the sensor.
        unit: str
            The units of the sensor value. For timestamp sensor may only be the
            empty string.
        default : string
            An initial value for the sensor in seconds since the Unix Epoch.
            Defaults to 0.
        initial_status : int enum or None
            An initial status for the sensor. If None, defaults to
            Sensor.UNKNOWN. `initial_status` must be one of the keys in
            Sensor.STATUSES

        """
        return cls(cls.TIMESTAMP, name, description, unit, None,
                   default, initial_status)

    @classmethod
    def address(cls, name, description=None, unit='',
                default=None, initial_status=None):
        """Instantiate a new IP address sensor object.

        Parameters
        ----------
        name : str
            The name of the sensor.
        description : str
            A short description of the sensor.
        unit : str
            The units of the sensor value. May be the empty string
            if there are no applicable units.
        default : (string, int)
            An initial value for the sensor. Tuple contaning (host, port).
            default is ("0.0.0.0", None)
        initial_status : int enum or None
            An initial status for the sensor. If None, defaults to
            Sensor.UNKNOWN. `initial_status` must be one of the keys in
            Sensor.STATUSES

        """
        return cls(cls.ADDRESS, name, description, unit, None,
                   default, initial_status)

    def attach(self, observer):
        """Attach an observer to this sensor.

        The observer must support a call to observer.update(sensor, reading),
        where *sensor* is the sensor object and *reading* is a (timestamp,
        status, value) tuple for this update (matching the return value of
        the :meth:`read` method).

        Parameters
        ----------
        observer : object
            Object with an .update(sensor, reading) method that will be called
            when the sensor value is set

        """
        self._observers.add(observer)

    def detach(self, observer):
        """Detach an observer from this sensor.

        Parameters
        ----------
        observer : object
            The observer to remove from the set of observers notified
            when the sensor value is set.

        """
        self._observers.discard(observer)

    def notify(self, reading):
        """Notify all observers of changes to this sensor."""
        # copy list before iterating in case new observers arrive
        for o in list(self._observers):
            o.update(self, reading)

    def parse_value(self, s_value, katcp_major=DEFAULT_KATCP_MAJOR):
        """Parse a value from a byte string.

        Parameters
        ----------
        s_value : bytes
            A byte string value to attempt to convert to a value for
            the sensor.

        Returns
        -------
        value : object
            A value of a type appropriate to the sensor.

        """
        if not future.utils.isbytes(s_value):
            raise KatcpValueError(
                "Sensor value type must be bytes - not {}".format(type(s_value)))
        return self._parser(s_value, katcp_major)

    def set(self, timestamp, status, value):
        """Set the current value of the sensor.

        Parameters
        ----------
        timestamp : float in seconds
           The time at which the sensor value was determined.
        status : Sensor status constant
            Whether the value represents an error condition or not.
        value : object
            The value of the sensor (the type should be appropriate to the
            sensor's type).

        """
        reading = self._current_reading = Reading(timestamp, status, value)
        self.notify(reading)

    def set_formatted(self, raw_timestamp, raw_status, raw_value,
                      major=DEFAULT_KATCP_MAJOR):
        """Set the current value of the sensor.

        Parameters
        ----------
        timestamp : bytes
            KATCP formatted timestamp string
        status : bytes
            KATCP formatted sensor status string
        value : bytes
            KATCP formatted sensor value
        major : int, default = 5
            KATCP major version to use for interpreting the raw values

        """
        timestamp = self.TIMESTAMP_TYPE.decode(raw_timestamp, major)
        status = self.STATUS_NAMES_RAW[raw_status]
        value = self.parse_value(raw_value, major)
        self.set(timestamp, status, value)

    def read_formatted(self, major=DEFAULT_KATCP_MAJOR):
        """Read the sensor and return a (timestamp, status, value) tuple.

        All values are byte strings formatted as specified in the Sensor Type
        Formats in the katcp specification.

        Parameters
        ----------
        major : int
            Major version of KATCP to use when interpreting types.
            Defaults to latest implemented KATCP version.

        Returns
        -------
        timestamp : bytes
            KATCP formatted timestamp byte string
        status : bytes
            KATCP formatted sensor status byte string
        value : bytes
            KATCP formatted sensor value byte string

        """
        return self.format_reading(self.read(), major)

    def format_reading(self, reading, major=DEFAULT_KATCP_MAJOR):
        """Format sensor reading as (timestamp, status, value) tuple of byte strings.

        All values are strings formatted as specified in the Sensor Type
        Formats in the katcp specification.

        Parameters
        ----------
        reading : :class:`Reading` object
            Sensor reading as returned by :meth:`read`
        major : int
            Major version of KATCP to use when interpreting types.
            Defaults to latest implemented KATCP version.

        Returns
        -------
        timestamp : bytes
            KATCP formatted timestamp byte string
        status : bytes
            KATCP formatted sensor status byte string
        value : bytes
            KATCP formatted sensor value byte string

        Note
        ----
        Should only be used for a reading obtained from the same sensor.

        """

        timestamp, status, value = reading
        return (self.TIMESTAMP_TYPE.encode(timestamp, major),
                self.STATUSES_RAW[status],
                self._formatter(value, True, major))

    def read(self):
        """Read the sensor and return a (timestamp, status, value) tuple.

        Returns
        -------
        reading : :class:`Reading` object
            Sensor reading as a (timestamp, status, value) tuple.

        """
        return self._current_reading

    def set_value(self, value, status=NOMINAL, timestamp=None,
                  major=DEFAULT_KATCP_MAJOR):
        """Check and then set the value of the sensor.

        Parameters
        ----------
        value : object
            Value of the appropriate type for the sensor.
        status : Sensor status constant
            Whether the value represents an error condition or not.
        timestamp : float in seconds or None
            The time at which the sensor value was determined.
            Uses current time if None.
        major : int
            Major version of KATCP to use when interpreting types.
            Defaults to latest implemented KATCP version.

        """
        self._kattype.check(value, major)
        if timestamp is None:
            timestamp = time.time()
        self.set(timestamp, status, value)

    def value(self):
        """Read the current sensor value.

        Returns
        -------
        value : object
            The value of the sensor (the type will be appropriate to the
            sensor's type).

        """
        return self.read().value

    def status(self):
        """Read the current sensor status.

        Returns
        -------
        status : enum (int)
            The status of the sensor, one of the keys in Sensor.STATUSES

        """
        return self.read().status

    @classmethod
    def parse_type(cls, type_string):
        """Parse KATCP formatted type code into Sensor type constant.

        Parameters
        ----------
        type_string : str
            KATCP formatted type code.

        Returns
        -------
        sensor_type : Sensor type constant
            The corresponding Sensor type constant.

        """
        if type_string in cls.SENSOR_TYPE_LOOKUP:
            return cls.SENSOR_TYPE_LOOKUP[type_string]
        else:
            raise KatcpSyntaxError("Invalid sensor type string %s" %
                                   type_string)

    @classmethod
    def parse_params(cls, sensor_type, formatted_params,
                     major=DEFAULT_KATCP_MAJOR):
        """Parse KATCP formatted parameters into Python values.

        Parameters
        ----------
        sensor_type : Sensor type constant
            The type of sensor the parameters are for.
        formatted_params : list of strings
            The formatted parameters that should be parsed.
        major : int
            Major version of KATCP to use when interpreting types.
            Defaults to latest implemented KATCP version.

        Returns
        -------
        params : list of objects
            The parsed parameters.

        """
        typeclass, _value = cls.SENSOR_TYPES[sensor_type]
        if sensor_type == cls.DISCRETE:
            kattype = typeclass([])
        else:
            kattype = typeclass()
        return [kattype.decode(x, major) for x in formatted_params]

class AttrDict(dict):
    """
    Based on JSObject : Python Objects that act like Javascript Objects
    based on James Robert blog entry:
    Making Python Objects that act like Javascript Objects
    http://jiaaro.com/making-python-objects-that-act-like-javascrip
    """

    def __init__(self, *args, **kwargs):
        super(AttrDict, self).__init__(*args, **kwargs)
        self.__dict__ = self

class DefaultAttrDict(defaultdict):
    """
    Similar to AttrDict but adds `collections.defaultdict` functionality

    Supports default values both for key and attribute access

    """
    def __init__(self, *args, **kwargs):
        super(DefaultAttrDict, self).__init__(*args, **kwargs)
        self.__dict__ = self

    def __getattr__(self, name):
        return self[name]

class AsyncEvent(object):
    """tornado.concurrent.Future Event based on threading.Event API

    Supports threading.Event API for setting / clearing / checking, but
    replaces the wait() method with until_set() that returns a tornado Future
    that resolves when the event is set.

    Note, this class is NOT THREAD SAFE! It will only work properly if all its
    methods (apart from isSet() and wait_with_ioloop()) are called from the
    same thread/ioloop.

    """
    def __init__(self, ioloop=None):
        """Init of async event.

        Parameters
        ----------
        ioloop : IOLoop instance or None
            tornado IOloop instance to use, or None for IOLoop.current()
        """
        self._ioloop = ioloop or tornado.ioloop.IOLoop.current()
        self._flag = False
        self._waiting_future = tornado_Future()

    def isSet(self):
        """Returns True if the event is set, else False"""
        return self._flag

    is_set = isSet

    def set(self):
        """Set event flag to true and resolve future(s) returned by until_set()

        Notes
        -----
        A call to set() may result in control being transferred to
        done_callbacks attached to the future returned by until_set().

        """
        self._flag = True
        old_future = self._waiting_future
        # Replace _waiting_future with a fresh one incase someone woken up by set_result()
        # sets this AsyncEvent to False before waiting on it to be set again.
        self._waiting_future = tornado_Future()
        old_future.set_result(True)

    def clear(self):
        self._flag = False

    def until_set(self, timeout=None):
        if not self._flag:
            if timeout:
                return with_timeout(self._ioloop.time() + timeout,
                                    self._waiting_future,
                                    self._ioloop)
            else:
                return self._waiting_future
        else:
            f = tornado_Future()
            f.set_result(True)
            return f

    def wait_with_ioloop(self, ioloop, timeout=None):
        """Do blocking wait until condition is event is set.

        Parameters
        ----------
        ioloop : tornadio.ioloop.IOLoop instance
            MUST be the same ioloop that set() / clear() is called from
        timeout : float, int or None
            If not None, only wait up to `timeout` seconds for event to be set.

        Return Value
        ------------
        flag : True if event was set within timeout, otherwise False.

        Notes
        -----
        This will deadlock if called in the ioloop!

        """
        f = Future()

        def cb():
            return gen.chain_future(self.until_set(), f)
        ioloop.add_callback(cb)
        try:
            f.result(timeout)
            return True
        except TimeoutError:
            return self._flag


class AsyncCallbackEvent(AsyncEvent):
    # Wanted to use @steal_docstring_from() here, but aparently Classes have read-only
    # __doc__ attributes... Apparently this is fixed in Python 3.3
    __doc__ = '\n\n'.join((
        AsyncEvent.__doc__,
        """Extend AsyncEvent with a callback on event state change

        callback is called with "True" if the event is set, "False" if it is cleared
        """))

    def __init__(self, callback=lambda x: x):
        self._callback = callback
        super(AsyncCallbackEvent, self).__init__()

    def set(self):
        super(AsyncCallbackEvent, self).set()
        try:
            self._callback(True)
        except Exception:
            logger.exception('Unhandled exception calling event change callback')

    def clear(self):
        super(AsyncCallbackEvent, self).clear()
        try:
            self._callback(True)
        except Exception:
            logger.exception('Unhandled exception calling event change callback')

class AsyncState(object):
    """Allow async waiting for a state to attain a certain value

    Note, this class is NOT THREAD SAFE! It will only work properly if all its methods are
    called from the same thread/ioloop.
    """

    @property
    def state(self):
        return self._state

    @property
    def valid_states(self):
        return self._valid_states

    def __init__(self, valid_states, initial_state=None, ioloop=None):
        """Init with a seq of valid states

        Parameters
        ----------
        valid_states : ordered seq of hashable types
            Valid states, will be turned into a frozen set
        initial_state: member of `valid_states`, or None
            If None, the initial state will be the first state in the seq
        ioloop : IOLoop instance or None
            tornado IOloop instance to use, or None for IOLoop.current()
        """
        self._ioloop = ioloop or tornado.ioloop.IOLoop.current()
        valid_states = tuple(valid_states)
        self._valid_states = frozenset(valid_states)
        if initial_state is None:
            self._state = valid_states[0]
        else:
            self._state = initial_state
        assert(self._state in valid_states)
        self._waiting_futures = {state: tornado_Future() for state in valid_states}

    def set_state(self, state):
        if state not in self._valid_states:
            raise ValueError('State must be one of {0}, not {1}'
                             .format(self._valid_states, state))
        self._state = state
        old_future = self._waiting_futures[state]
        # Replace _waiting_future with a fresh one incase someone woken up by set_result()
        # sets this AsyncState to another value before waiting on it to be set again.
        self._waiting_futures[state] = tornado_Future()
        old_future.set_result(True)

    def until_state(self, state, timeout=None):
        """Return a tornado Future that will resolve when the requested state is set"""
        if state not in self._valid_states:
            raise ValueError('State must be one of {0}, not {1}'
                             .format(self._valid_states, state))
        if state != self._state:
            if timeout:
                return with_timeout(self._ioloop.time() + timeout,
                                    self._waiting_futures[state],
                                    self._ioloop)
            else:
                return self._waiting_futures[state]
        else:
            f = tornado_Future()
            f.set_result(True)
            return f

    def until_state_in(self, *states, **kwargs):
        """Return a tornado Future, resolves when any of the requested states is set"""
        timeout = kwargs.get('timeout', None)
        state_futures = (self.until_state(s, timeout=timeout) for s in states)
        return until_any(*state_futures)

    # TODO Add until_not_state() ?

class LatencyTimer(object):
    """Track for how long already-resolved futures are yielded.

    In a tornado coroutine every yield statement does not guarantee a trip through
    the ioloop -- in many cases the result is immediately available. e.g. ::

      @tornado.gen.coroutine
      def a_coroutine(producer):
        while True:
            future = producer()
            result = yield future

    If producer's result is immediately available, it will return a future that is already
    resolved (i.e. `future.done() == True`). `torado.gen.coroutine` will the immediately
    produce the return value at the yield statement without going through the ioloop. This
    improves efficiency by reducing unnecessary ioloop round trips, but can harm latency
    if `producer` is very productive.

    Example
    =======
    ::

      @tornado.gen.coroutine
      def a_coroutine(producer):
        latency_timer = LatencyTimer(0.05)  # 50ms max latency
        while True:
            future = producer()
            latency_timer.check_future(future)
                if latency_timer.time_to_yield():
                    yield gen.moment
            result = yield future

    """
    def __init__(self, max_loop_latency, ioloop=None):
        """Initialise LatencyTimer

        Arguments
        =========
        max_loop_latency : float
            suggest yielding `tornado.gen.moment` if the loop has avoided the
            ioloop longer than `max_loop_latency` seconds.
        ioloop : tornado.ioloop.IOLoop instance
            Use `ioloop.time()` to get elapsed time. Defaults to
            tornado.ioloop.IOLoop.current()

        """
        self.max_loop_latency = max_loop_latency
        self.ioloop = ioloop or tornado.ioloop.IOLoop.current()
        self.prev_done = False
        self.done_since = self.ioloop.time()
        self.done = False

    def check_future(self, fut):
        """Call with each future that is to be yielded on"""
        done = self.done = fut.done()
        if done and not self.prev_done:
            self.done_since = self.ioloop.time()
        self.prev_done = done

    def time_to_yield(self):
        """Call after check_future(). If True, it is time to yield tornado.gen.moment"""
        delta = self.ioloop.time() - self.done_since
        if self.done and delta > self.max_loop_latency:
            return True
        return False

def hashable_identity(obj):

    """Generate a hashable ID that is stable for methods etc

    Approach borrowed from blinker. Why it matters: see e.g.
    http://stackoverflow.com/questions/13348031/python-bound-and-unbound-method-object
    """
    if hasattr(obj, '__func__'):
        return (id(obj.__func__), id(obj.__self__))
    elif hasattr(obj, 'im_func'):
        return (id(obj.im_func), id(obj.im_func))
    elif isinstance(obj, (basestring, str)):
        return obj
    else:
        return id(obj)

def until_later(delay, ioloop=None):
    ioloop = ioloop or tornado.ioloop.IOLoop.current()
    f = tornado_Future()

    def _done():
        f.set_result(None)
    ioloop.call_later(delay, _done)
    return f

def until_any(*futures, **kwargs):
    """Return a future that resolves when any of the passed futures resolves.

    Resolves with the value yielded by the first future to resolve.

    Note, this will only work with tornado futures.

    """
    timeout = kwargs.get('timeout', None)
    ioloop = kwargs.get('ioloop', None) or tornado.ioloop.IOLoop.current()
    any_future = tornado_Future()

    def handle_done(done_future):
        if not any_future.done():
            try:
                any_future.set_result(done_future.result())
            except Exception:
                any_future.set_exc_info(done_future.exc_info())
            # (NM) Nasty hack to remove handle_done from the callback list to prevent a
            # memory leak where one of the futures resolves quickly, particularly when
            # used together with AsyncState.until_state(). Also addresses Jira issue
            # CM-593
            for f in futures:
                if f._callbacks:
                    try:
                        f._callbacks.remove(handle_done)
                    except ValueError:
                        pass

    for f in futures:
        f.add_done_callback(handle_done)
        if any_future.done():
            break

    if timeout:
        return with_timeout(ioloop.time() + timeout, any_future, ioloop)
    else:
        return any_future

def future_timeout_manager(timeout=None, ioloop=None):
    """Create Helper function for yielding with a cumulative timeout if required

    Keeps track of time over multiple timeout calls so that a single timeout can
    be placed over multiple operations.

    Parameters
    ----------
    timeout : int or None
        Timeout, or None for no timeout
    ioloop : IOLoop instance or None
        tornado IOloop instance to use, or None for IOLoop.current()

    Return value
    ------------

    maybe_timeout : func
        Accepts a future, and wraps it in
        :func:tornado.gen.with_timeout. maybe_timeout raises
        :class:`tornado.gen.TimeoutError` if the timeout expires

        Has a function attribute `remaining()` that returns the remaining
        timeout or None if timeout == None

    Example
    -------

    ::

    @tornado.gen.coroutine
    def multi_op(timeout):
        maybe_timeout = future_timeout_manager(timeout)
        result1 = yield maybe_timeout(op1())
        result2 = yield maybe_timeout(op2())
        # If the cumulative time of op1 and op2 exceeds timeout,
        # :class:`tornado.gen.TimeoutError` is raised

    """
    ioloop = ioloop or tornado.ioloop.IOLoop.current()
    t0 = ioloop.time()

    def _remaining():
        return timeout - (ioloop.time() - t0) if timeout else None

    def maybe_timeout(f):
        """Applies timeout if timeout is not None"""
        if not timeout:
            return f
        else:
            remaining = _remaining()
            deadline = ioloop.time() + remaining
            return with_timeout(deadline, f, ioloop)

    maybe_timeout.remaining = _remaining

    return maybe_timeout

@tornado.gen.coroutine
def until_some(*args, **kwargs):
    """Return a future that resolves when some of the passed futures resolve.

    The futures can be passed as either a sequence of *args* or a dict of
    *kwargs* (but not both). Some additional keyword arguments are supported,
    as described below. Once a specified number of underlying futures have
    resolved, the returned future resolves as well, or a timeout could be
    raised if specified.

    Parameters
    ----------
    done_at_least : None or int
        Number of futures that need to resolve before this resolves or None
        to wait for all (default None)
    timeout : None or float
        Timeout in seconds, or None for no timeout (the default)

    Returns
    -------
    This command returns a tornado Future that resolves with a list of
    (index, value) tuples containing the results of all futures that resolved,
    with corresponding indices (numbers for *args* futures or keys for *kwargs*
    futures).

    Raises
    ------
    :class:`tornado.gen.TimeoutError`
        If operation times out before the requisite number of futures resolve

    """
    done_at_least = kwargs.pop('done_at_least', None)
    timeout = kwargs.pop('timeout', None)
    # At this point args and kwargs are either empty or contain futures only
    if done_at_least is None:
        done_at_least = len(args) + len(kwargs)
    wait_iterator = tornado.gen.WaitIterator(*args, **kwargs)
    maybe_timeout = future_timeout_manager(timeout)
    results = []
    while not wait_iterator.done():
        result = yield maybe_timeout(wait_iterator.next())
        results.append((wait_iterator.current_index, result))
        if len(results) >= done_at_least:
            break
    raise tornado.gen.Return(results)


def ensure_native_str(value, encoding='utf-8'):
    """Coerce unicode string or bytes to native string type."""
    native = value
    if future.utils.PY2:
        if future.utils.istext(value):
            native = value.encode(encoding)
    else:
        if future.utils.isbytes(value):
            native = value.decode(encoding)
    return native


def byte_chars(byte_string):
    """Return list of characters from a byte string (PY3-compatible).

    In PY2, `list(byte_string)` works fine, but in PY3, this returns
    each element as an int instead of single character byte string.
    Slicing is used instead to get the individual characters.

    Parameters
    ----------
    byte_string : bytes
        Byte string to be split into characters.

    Returns
    -------
    chars : list
        The individual characters, each as a byte string.

    """
    if byte_string:
        return [byte_string[i:i+1] for i in range(len(byte_string))]
    else:
        return []<|MERGE_RESOLUTION|>--- conflicted
+++ resolved
@@ -7,37 +7,25 @@
 """Utilities for dealing with KAT device control language messages."""
 
 from __future__ import absolute_import, division, print_function
-import future
 from future import standard_library
 standard_library.install_aliases()  # noqa: E402
 
 import logging
+import numbers
 import re
 import sys
 import time
 import warnings
-<<<<<<< HEAD
-import logging
-import numbers
+
+from builtins import range
+from collections import defaultdict, namedtuple
+from concurrent.futures import Future, TimeoutError
+from functools import partial, wraps
+from past.builtins import basestring
 
 import future
 import tornado
 
-from builtins import range
-from past.builtins import basestring
-from collections import namedtuple, defaultdict
-from functools import wraps, partial
-
-=======
-
-from builtins import bytes, next, object, range, str
-from collections import defaultdict, namedtuple
->>>>>>> a1ce353a
-from concurrent.futures import Future, TimeoutError
-from functools import partial, wraps
-
-import tornado
-from past.builtins import basestring
 from tornado import gen
 from tornado.concurrent import Future as tornado_Future
 from tornado.gen import with_timeout
