--- conflicted
+++ resolved
@@ -58,8 +58,11 @@
 
 
 class InspectingClientAsync(object):
-
-<<<<<<< HEAD
+    """
+    Note: This class is not threadsafe at present,
+          it should only be called from the ioloop.
+    """
+
     sensor_factory = katcp.Sensor
     """Factory that produces a KATCP Sensor compatible instance.
 
@@ -70,11 +73,6 @@
                               params)
 
     Should be set before calling connect()/start().
-=======
-    """
-    Note: This class is not threadsafe at present,
-          it should only be called from the ioloop.
->>>>>>> f840f016
     """
 
     def __init__(self, host, port, io_loop=None, full_inspection=None,
