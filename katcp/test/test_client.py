--- conflicted
+++ resolved
@@ -255,15 +255,16 @@
 
         self.client._inform_handlers["help"] = handle_help_message
         self.client._reply_handlers["help"] = handle_help_message
-
+        # Set client._last_msg_id so we know that the ID is. Should be
+        # _last_msg_id + 1
+        self.client._last_msg_id = 0
         self.client.request(katcp.Message.request("help"))
 
         time.sleep(0.1)
 
         self._assert_msgs_like(help_messages,
-<<<<<<< HEAD
-            [("#help ", "")] * NO_HELP_MESSAGES +
-            [("!help ok %d" % NO_HELP_MESSAGES, "")])
+            [("#help[1] ", "")] * NO_HELP_MESSAGES +
+            [("!help[1] ok %d" % NO_HELP_MESSAGES, "")])
 
     def test_no_timeout(self):
         self.client._request_timeout = None
@@ -285,10 +286,6 @@
         self.assertEqual(MockTimer.call_count, 0)
         self.assertEqual(len(replies), 1)
         self.assertEqual(len(informs), NO_HELP_MESSAGES)
-=======
-            [("#help[1] ", "")] * 14 +
-            [("!help[1] ok 14", "")])
->>>>>>> ea65d135
 
     def test_timeout(self):
         """Test requests that timeout."""
@@ -401,12 +398,8 @@
 
         for thread_id in range(num_threads):
             replies, informs, done = results[thread_id]
-<<<<<<< HEAD
             done.wait(2.0)
-=======
-            done.wait(1.0)
             self.assertTrue(done.isSet())
->>>>>>> ea65d135
             self.assertEqual(len(replies), 1)
             self.assertEqual(replies[0].arguments[0], "ok")
             if len(informs) != NO_HELP_MESSAGES:
