--- conflicted
+++ resolved
@@ -7,33 +7,15 @@
 """Root of katcp package."""
 from __future__ import absolute_import, division, print_function
 
-<<<<<<< HEAD
-from .core import (Message, KatcpSyntaxError, MessageParser,
-                   DeviceMetaclass, FailReply,
-                   AsyncReply, KatcpDeviceError, KatcpClientError,
-                   Sensor, ProtocolFlags, AttrDict, KatcpValueError)
-
-from .server import (DeviceServerBase, DeviceServer, AsyncDeviceServer,
-                     DeviceLogger)
-
-from .client import (DeviceClient, AsyncClient, CallbackClient,
-                     BlockingClient)
-
-from .resource_client import (KATCPClientResource, KATCPClientResourceContainer)
-
-from .sensortree import (GenericSensorTree, BooleanSensorTree,
-                         AggregateSensorTree)
-=======
 from .client import AsyncClient, BlockingClient, CallbackClient, DeviceClient
 from .core import (AsyncReply, AttrDict, DeviceMetaclass, FailReply,
                    KatcpClientError, KatcpDeviceError, KatcpSyntaxError,
-                   Message, MessageParser, ProtocolFlags, Sensor)
+                   KatcpValueError, Message, MessageParser, ProtocolFlags, Sensor)
 from .resource_client import KATCPClientResource, KATCPClientResourceContainer
 from .sensortree import (AggregateSensorTree, BooleanSensorTree,
                          GenericSensorTree)
 from .server import (AsyncDeviceServer, DeviceLogger, DeviceServer,
                      DeviceServerBase)
->>>>>>> a1ce353a
 
 # BEGIN VERSION CHECK
 # Get package version when locally imported from repo or via -e develop install
