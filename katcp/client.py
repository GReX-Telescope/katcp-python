--- conflicted
+++ resolved
@@ -20,11 +20,8 @@
 
 from tornado import gen
 from tornado.concurrent import Future as tornado_Future
-<<<<<<< HEAD
 from tornado.util import ObjectDict
-=======
 from concurrent.futures import Future, TimeoutError
->>>>>>> 35af5a9e
 
 from .core import (DeviceMetaclass, MessageParser, Message,
                    KatcpClientError, KatcpVersionError, KatcpClientDisconnected,
@@ -308,18 +305,11 @@
         """Convert a time in seconds to the device timestamp units.
 
         KATCP v4 and earlier, specified all timestamps in milliseconds. Since
-<<<<<<< HEAD
-        KATCP v5, all timestamps are in seconds. If the device KATCP version has
-        been detected, this method converts a value in seconds to the
-        appropriate (seconds or milliseconds) quantity. For version smaller than
-        V4, the time value will be truncated to the nearest millisecond.
-=======
         KATCP v5, all timestamps are in seconds. If the device KATCP version
         has been detected, this method converts a value in seconds to the
         appropriate (seconds or milliseconds) quantity. For version smaller
         than V4, the time value will be truncated to the nearest millisecond.
 
->>>>>>> 35af5a9e
         """
         if self.protocol_flags.major >= SEC_TS_KATCP_MAJOR:
             return time_seconds
