# client.py
# -*- coding: utf8 -*-
# vim:fileencoding=utf8 ai ts=4 sts=4 et sw=4
# Copyright 2009 SKA South Africa (http://ska.ac.za/)
# BSD license - see COPYING for details
from __future__ import with_statement

"""Clients for the KAT device control language.
   """

import threading
import socket
import sys
import traceback
import select
import time
import logging
import errno
from .core import DeviceMetaclass, MessageParser, Message, ExcepthookThread, \
                   KatcpClientError, ProtocolFlags

#logging.basicConfig(level=logging.DEBUG)
log = logging.getLogger("katcp")


class DeviceClient(object):
    """Device client proxy.

    Subclasses should implement .reply\_*, .inform\_* and
    request\_* methods to take actions when messages arrive,
    and implement unhandled_inform, unhandled_reply and
    unhandled_request to provide fallbacks for messages for
    which there is no handler.

    Request messages can be sent by calling .request().

    Parameters
    ----------
    host : string
        Host to connect to.
    port : int
        Port to connect to.
    tb_limit : int
        Maximum number of stack frames to send in error traceback.
    logger : object
        Python Logger object to log to.
    auto_reconnect : bool
        Whether to automatically reconnect if the connection dies.

    Examples
    --------
    >>> MyClient(DeviceClient):
    ...     def reply_myreq(self, msg):
    ...         print str(msg)
    ...
    >>> c = MyClient('localhost', 10000)
    >>> c.start()
    >>> c.request(katcp.Message.request('myreq'))
    >>> # expect reply to be printed here
    >>> # stop the client once we're finished with it
    >>> c.stop()
    >>> c.join()
    """

    __metaclass__ = DeviceMetaclass

    def __init__(self, host, port, tb_limit=20, logger=log,
                 auto_reconnect=True):
        self._parser = MessageParser()
        self._bindaddr = (host, port)
        self._tb_limit = tb_limit
        self._sock = None
        self._waiting_chunk = ""
        self._running = threading.Event()
        self._connected = threading.Event()
        self._send_lock = threading.Lock()
        self._thread = None
        self._logger = logger
        self._auto_reconnect = auto_reconnect
        self._connect_failures = 0
        self._server_supports_ids = False
        self._protocol_flags = None

        # message id and lock
        self._last_msg_id = 0
        self._msg_id_lock = threading.Lock()

    def _next_id(self):
        """Return the next available message id."""
        self._msg_id_lock.acquire()
        try:
            self._last_msg_id += 1
            return str(self._last_msg_id)
        finally:
            self._msg_id_lock.release()

    def inform_version_connect(self, msg):
        """Process a #version-connect message."""
        if len(msg.arguments) < 2:
            return
        if msg.arguments[0] == "katcp-protocol":
            self._protocol_info = ProtocolFlags.parse_version(
                msg.arguments[1])
            self._server_supports_ids = self._protocol_info.supports(
                ProtocolFlags.MESSAGE_IDS)

    def request(self, msg):
        """Send a request messsage.

        Parameters
        ----------
        msg : Message object
            The request Message to send.
        """
        assert(msg.mtype == Message.REQUEST)
        self.send_message(msg)

    def send_message(self, msg):
        """Send any kind of message.

        Parameters
        ----------
        msg : Message object
            The message to send.
        """
        # TODO: should probably implement this as a queue of sockets and
        #       messages to send and have the queue processed in the main loop
        data = str(msg) + "\n"
        datalen = len(data)
        totalsent = 0
        sock = self._sock

        # Log all sent messages here so no one else has to.
        self._logger.debug(data)

        # do not do anything inside here which could call send_message!
        send_failed = False
        self._send_lock.acquire()
        try:
            if sock is None:
                raise KatcpClientError("Client not connected")

            while totalsent < datalen:
                try:
                    sent = sock.send(data[totalsent:])
                except socket.error, e:
                    if len(e.args) == 2 and e.args[0] == errno.EAGAIN and \
                            sock is self._sock:
                        continue
                    else:
                        send_failed = True
                        break

                if sent == 0:
                    send_failed = True
                    break

                totalsent += sent
        finally:
            self._send_lock.release()

        if send_failed:
            try:
                server_name = sock.getpeername()
            except socket.error:
                server_name = "<disconnected server>"
            msg = "Failed to send message to server %s (%s)" % (server_name, e)
            self._logger.error(msg)
            self._disconnect()

    def _connect(self):
        """Connect to the server."""
        sock = socket.socket(socket.AF_INET, socket.SOCK_STREAM)
        try:
            sock.connect(self._bindaddr)
            sock.setblocking(0)
            if hasattr(socket, 'TCP_NODELAY'):
                # our message packets are small, don't delay sending them.
                sock.setsockopt(socket.SOL_TCP, socket.TCP_NODELAY, 1)
            if self._connect_failures >= 5:
                self._logger.warn("Reconnected to %r" % (self._bindaddr,))
            self._connect_failures = 0
        except Exception, e:
            self._connect_failures += 1
            if self._connect_failures % 5 == 0:
                # warn on every fifth failure
                self._logger.warn("Failed to connect to %r: %s" %
                                  (self._bindaddr, e))
            else:
                self._logger.debug("Failed to connect to %r: %s" %
                                   (self._bindaddr, e))
            sock.close()
            sock = None

        if sock is None:
            return

        self._sock = sock
        self._waiting_chunk = ""
        self._connected.set()

        try:
            self.notify_connected(True)
        except Exception:
            self._logger.exception("Notify connect failed. Disconnecting.")
            self._disconnect()

    def _disconnect(self):
        """Disconnect and cleanup."""
        # avoid disconnecting multiple times by immediately setting
        # self._sock to None
        sock = self._sock
        self._sock = None

        if sock is not None:
            sock.close()
            self._connected.clear()
            self.notify_connected(False)

    def _handle_chunk(self, chunk):
        """Handle a chunk of data from the server.

        Parameters
        ----------
        chunk : data
            The data string to process.
        """
        chunk = chunk.replace("\r", "\n")
        lines = chunk.split("\n")

        for line in lines[:-1]:
            full_line = self._waiting_chunk + line
            self._waiting_chunk = ""
            if full_line:
                try:
                    msg = self._parser.parse(full_line)
                # We do want to catch everything that inherits from Exception
                # pylint: disable-msg = W0703
                except Exception:
                    e_type, e_value, trace = sys.exc_info()
                    reason = "\n".join(traceback.format_exception(
                        e_type, e_value, trace, self._tb_limit))
                    self._logger.error("BAD COMMAND: %s" % (reason,))
                else:
                    self.handle_message(msg)

        self._waiting_chunk += lines[-1]

    def handle_message(self, msg):
        """Handle a message from the server.

        Parameters
        ----------
        msg : Message object
            The Message to dispatch to the handler methods.
        """
        # log messages received so that no one else has to
        self._logger.debug(msg)

        if msg.mtype == Message.INFORM:
            self.handle_inform(msg)
        elif msg.mtype == Message.REPLY:
            self.handle_reply(msg)
        elif msg.mtype == Message.REQUEST:
            self.handle_request(msg)
        else:
            self._logger.error("Unexpected message type from server ['%s']."
                % (msg,))

    def handle_inform(self, msg):
        """Dispatch an inform message to the appropriate method.

        Parameters
        ----------
        msg : Message object
            The inform message to dispatch.
        """
        method = self.__class__.unhandled_inform
        if msg.name in self._inform_handlers:
            method = self._inform_handlers[msg.name]

        try:
            method(self, msg)
        except Exception:
            e_type, e_value, trace = sys.exc_info()
            reason = "\n".join(traceback.format_exception(
                e_type, e_value, trace, self._tb_limit))
            self._logger.error("Inform %s FAIL: %s" % (msg.name, reason))

    def handle_reply(self, msg):
        """Dispatch a reply message to the appropriate method.

        Parameters
        ----------
        msg : Message object
            The reply message to dispatch.
        """
        method = self.__class__.unhandled_reply
        if msg.name in self._reply_handlers:
            method = self._reply_handlers[msg.name]

        try:
            method(self, msg)
        except Exception:
            e_type, e_value, trace = sys.exc_info()
            reason = "\n".join(traceback.format_exception(
                e_type, e_value, trace, self._tb_limit))
            self._logger.error("Reply %s FAIL: %s" % (msg.name, reason))

    def handle_request(self, msg):
        """Dispatch a request message to the appropriate method.

        Parameters
        ----------
        msg : Message object
            The request message to dispatch.
        """
        method = self.__class__.unhandled_request
        if msg.name in self._request_handlers:
            method = self._request_handlers[msg.name]

        try:
            reply = method(self, msg)
            reply.mid = msg.mid
            assert (reply.mtype == Message.REPLY)
            assert (reply.name == msg.name)
            self._logger.info("%s OK" % (msg.name,))
            self.send_message(reply)
        # We do want to catch everything that inherits from Exception
        # pylint: disable-msg = W0703
        except Exception:
            e_type, e_value, trace = sys.exc_info()
            reason = "\n".join(traceback.format_exception(
                e_type, e_value, trace, self._tb_limit))
            self._logger.error("Request %s FAIL: %s" % (msg.name, reason))

    def unhandled_inform(self, msg):
        """Fallback method for inform messages without a registered handler

        Parameters
        ----------
        msg : Message object
            The inform message that wasn't processed by any handlers.
        """
        pass

    def unhandled_reply(self, msg):
        """Fallback method for reply messages without a registered handler

        Parameters
        ----------
        msg : Message object
            The reply message that wasn't processed by any handlers.
        """
        pass

    def unhandled_request(self, msg):
        """Fallback method for requests without a registered handler

        Parameters
        ----------
        msg : Message object
            The request message that wasn't processed by any handlers.
        """
        pass

    def run(self):
        """Process reply and inform messages from the server."""
        self._logger.debug("Starting thread %s" % (
                threading.currentThread().getName()))
        timeout = 0.5  # s

        # save globals so that the thread can run cleanly
        # even while Python is setting module globals to
        # None.
        _select = select.select
        _socket_error = socket.error
        _sleep = time.sleep

        if not self._auto_reconnect:
            self._connect()
            if not self.is_connected():
                raise KatcpClientError("Failed to connect to %r" %
                                       (self._bindaddr,))

        self._running.set()
        while self._running.isSet():
            # this is equivalent to self.is_connected()
            # but ensure we have a socket object and not
            # None for the select-and-read part of this loop
            sock = self._sock
            if sock is not None:
                try:
                    readers, _writers, errors = _select([sock], [], [sock],
                                                        timeout)
                except Exception, e:
                    # catch Exception because class of exception thrown
                    # various drastically between Mac and Linux
                    self._logger.debug("Select error: %s" % (e,))
                    errors = [sock]

                if errors:
                    self._disconnect()

                elif readers:
                    try:
                        chunk = sock.recv(4096)
                    except _socket_error:
                        # an error when sock was within ready list presumably
                        # means the client needs to be ditched.
                        chunk = ""
                    if chunk:
                        self._handle_chunk(chunk)
                    else:
                        # EOF from server
                        self._disconnect()
            else:
                # not currently connected so attempt to connect
                # if auto_reconnect is set
                if not self._auto_reconnect:
                    self._running.clear()
                    break
                else:
                    self._connect()
                    if not self.is_connected():
                        _sleep(timeout)

        self._disconnect()
        self._logger.debug("Stopping thread %s" % (
                threading.currentThread().getName()))

    def start(self, timeout=None, daemon=None, excepthook=None):
        """Start the client in a new thread.

        Parameters
        ----------
        timeout : float in seconds
            Seconds to wait for client thread to start.
        daemon : boolean
            If not None, the thread's setDaemon method is called with this
            parameter before the thread is started.
        excepthook : function
            Function to call if the client throws an exception. Signature
            is as for sys.excepthook.
        """
        if self._thread:
            raise RuntimeError("Device client already started.")

        self._thread = ExcepthookThread(target=self.run, excepthook=excepthook)
        if daemon is not None:
            self._thread.setDaemon(daemon)
        self._thread.start()
        if timeout:
            self._connected.wait(timeout)
            if not self._connected.isSet():
                raise RuntimeError("Device client failed to start.")

    def join(self, timeout=None):
        """Rejoin the client thread.

        Parameters
        ----------
        timeout : float in seconds
            Seconds to wait for thread to finish.
        """
        if not self._thread:
            raise RuntimeError("Device client thread not started.")

        self._thread.join(timeout)
        if not self._thread.isAlive():
            self._thread = None

    def stop(self, timeout=1.0):
        """Stop a running client (from another thread).

        Parameters
        ----------
        timeout : float in seconds
           Seconds to wait for client thread to have *started*.
        """
        self._running.wait(timeout)
        if not self._running.isSet():
            raise RuntimeError("Attempt to stop client that wasn't running.")
        self._running.clear()

    def running(self):
        """Whether the client is running.

        Returns
        -------
        running : bool
            Whether the client is running.
        """
        return self._running.isSet()

    def is_connected(self):
        """Check if the socket is currently connected.

        Returns
        -------
        connected : bool
            Whether the client is connected.
        """
        return self._sock is not None

    def wait_connected(self, timeout=None):
        """Wait until the client is connected.

        Parameters
        ----------
        timeout : float in seconds
            Seconds to wait for the client to connect.

        Returns
        -------
        connected : bool
            Whether the client is connected.
        """
        self._connected.wait(timeout)
        return self._connected.isSet()

    def notify_connected(self, connected):
        """Event handler that is called wheneved the connection status changes.

        Override in derived class for desired behaviour.

        .. note::

           This function should never block. Doing so will cause the client to
           cease processing data from the server until notify_connected
           completes.

        Parameters
        ----------
        connected : bool
            Whether the client has just connected (True) or just disconnected
            (False).
        """
        pass


class BlockingClient(DeviceClient):
    """Implement blocking requests on top of DeviceClient.

    This client will use message IDs if the server supports them.

    Parameters
    ----------
    host : string
        Host to connect to.
    port : int
        Port to connect to.
    tb_limit : int
        Maximum number of stack frames to send in error traceback.
    logger : object
        Python Logger object to log to.
    auto_reconnect : bool
        Whether to automatically reconnect if the connection dies.
    timeout : float in seconds
        Default number of seconds to wait before a blocking request times
        out. Can be overriden in individual calls to blocking_request.

    Examples
    --------
    >>> c = BlockingClient('localhost', 10000)
    >>> c.start()
    >>> reply, informs = c.blocking_request(katcp.Message.request('myreq'))
    >>> print reply
    >>> print [str(msg) for msg in informs]
    >>> c.stop()
    >>> c.join()
    """

    def __init__(self, host, port, tb_limit=20, timeout=5.0, logger=log,
                 auto_reconnect=True):
        super(BlockingClient, self).__init__(host, port, tb_limit=tb_limit,
                                             logger=logger,
                                             auto_reconnect=auto_reconnect)
        self._request_timeout = timeout

        self._request_end = threading.Event()
        self._request_lock = threading.Lock()
        self._current_name = None
        self._current_msg_id = None  # only used if server supports msg ids
        self._current_informs = None
        self._current_reply = None
        self._current_inform_count = None

    def _message_matches(self, msg):
        """Check whether message matches current request.

           Must be called with _request_lock held.
           """
        return ((self._current_msg_id is not None and
                 msg.mid == self._current_msg_id)
                or
                (self._current_msg_id is None and
                 msg.name == self._current_name))

    def blocking_request(self, msg, timeout=None, keepalive=False, use_mid=None):
        """Send a request messsage.

        Parameters
        ----------
        msg : Message object
            The request Message to send.
        timeout : float in seconds
            How long to wait for a reply. The default is the
            the timeout set when creating the BlockingClient.
        keepalive : boolean, optional
            Whether the arrival of an inform should
            cause the timeout to be reset.
        use_mid : boolean, optional
            Whether to use message IDs. Default is to use message IDs
            if the server supports them.

        Returns
        -------
        reply : Message object
            The reply message received.
        informs : list of Message objects
            A list of the inform messages received.
        """
        if use_mid is None:
            use_mid = self._server_supports_ids
        try:
            self._request_lock.acquire()
            self._request_end.clear()
            self._current_name = msg.name
            if use_mid:
                msg.mid = self._next_id()
                self._current_msg_id = msg.mid
            self._current_informs = []
            self._current_reply = None
            self._current_inform_count = 0
        finally:
            self._request_lock.release()

        if timeout is None:
            timeout = self._request_timeout

        try:
            self.request(msg)
            while True:
                self._request_end.wait(timeout)
                if self._request_end.isSet() or not keepalive:
                    break
                new_inform_count = len(self._current_informs)
                if new_inform_count == self._current_inform_count:
                    # no new informs received either
                    break
                self._current_inform_count = new_inform_count
        finally:
            try:
                self._request_lock.acquire()

                success = self._request_end.isSet()
                informs = self._current_informs
                reply = self._current_reply

                self._request_end.clear()
                self._current_inform_count = None
                self._current_informs = None
                self._current_reply = None
                self._current_name = None
                self._current_msg_id = None
            finally:
                self._request_lock.release()

        if success:
            return reply, informs
        else:
            raise RuntimeError("Request %s timed out after %s seconds." %
                                (msg.name, timeout))

    def handle_inform(self, msg):
        """Handle inform messages related to any current requests.

        Inform messages not related to the current request go up to the
        base class method.

        Parameters
        ----------
        msg : Message object
            The inform message to handle.
        """
        try:
            self._request_lock.acquire()
            if self._message_matches(msg):
                self._current_informs.append(msg)
                return
        finally:
            self._request_lock.release()

        super(BlockingClient, self).handle_inform(msg)

    def handle_reply(self, msg):
        """Handle a reply message related to the current request.

        Reply messages not related to the current request go up to the
        base class method.

        Parameters
        ----------
        msg : Message object
            The reply message to handle.
        """
        try:
            self._request_lock.acquire()
            if self._message_matches(msg):
                # unset _current_name so that no more replies or informs
                # match this request
                self._current_name = None
                self._current_reply = msg
                self._request_end.set()
                return
        finally:
            self._request_lock.release()

        super(BlockingClient, self).handle_reply(msg)


class CallbackClient(DeviceClient):
    """Implement callback-based requests on top of DeviceClient.

    This client will use message IDs if the server supports them.

    Parameters
    ----------
    host : string
        Host to connect to.
    port : int
        Port to connect to.
    tb_limit : int, optional
        Maximum number of stack frames to send in error traceback. Default
        is 20.
    logger : object, optional
        Python Logger object to log to. Default is a logger named 'katcp'.
    auto_reconnect : bool, optional
        Whether to automatically reconnect if the connection dies. Default
        is True.
    timeout : float in seconds, optional
        Default number of seconds to wait before a callback request times
        out. Can be overriden in individual calls to request. Default is 5s.

    Examples
    --------
    >>> def reply_cb(msg):
    ...     print "Reply:", msg
    ...
    >>> def inform_cb(msg):
    ...     print "Inform:", msg
    ...
    >>> c = CallbackClient('localhost', 10000)
    >>> c.start()
    >>> c.request(
    ...     katcp.Message.request('myreq'),
    ...     reply_cb=reply_cb,
    ...     inform_cb=inform_cb,
    ... )
    ...
    >>> # expect reply to be printed here
    >>> # stop the client once we're finished with it
    >>> c.stop()
    >>> c.join()
    """

    def __init__(self, host, port, tb_limit=20, timeout=5.0, logger=log,
                 auto_reconnect=True):
        super(CallbackClient, self).__init__(host, port, tb_limit=tb_limit,
                                             logger=logger,
                                             auto_reconnect=auto_reconnect)

        self._request_timeout = timeout

        # lock for checking and popping requests
        self._async_lock = threading.Lock()

        # pending requests
        # msg_id -> (request, reply_cb, inform_cb, user_data, timer)
        #           callback tuples
        self._async_queue = {}

        # stack mapping request names to a stack of message ids
        # msg_name -> [ list of msg_ids ]
        self._async_id_stack = {}

    def _push_async_request(self, msg_id, request, reply_cb, inform_cb,
                            user_data, timer):
        """Store the callbacks for a request we've sent so we
           can forward any replies and informs to them.
           """
        self._async_lock.acquire()
        try:
            self._async_queue[msg_id] = (request, reply_cb, inform_cb,
                                         user_data, timer)
            if request.name in self._async_id_stack:
                self._async_id_stack[request.name].append(msg_id)
            else:
                self._async_id_stack[request.name] = [msg_id]
        finally:
            self._async_lock.release()

    def _pop_async_request(self, msg_id, msg_name):
        """Pop the set of callbacks for a request.

           Return tuple of Nones if callbacks already popped (or don't exist).
           """
        self._async_lock.acquire()
        try:
            if msg_id is None:
                msg_id = self._msg_id_for_name(msg_name)
            if msg_id in self._async_queue:
                callback_tuple = self._async_queue[msg_id]
                del self._async_queue[msg_id]
                self._async_id_stack[callback_tuple[0].name].remove(msg_id)
                return callback_tuple
            else:
                return None, None, None, None, None
        finally:
            self._async_lock.release()

    def _peek_async_request(self, msg_id, msg_name):
        """Peek at the set of callbacks for a request

           Return tuple of Nones if callbacks don't exist.
           """
        self._async_lock.acquire()
        try:
            if msg_id is None:
                msg_id = self._msg_id_for_name(msg_name)
            if msg_id in self._async_queue:
                return self._async_queue[msg_id]
            else:
                return None, None, None, None, None
        finally:
            self._async_lock.release()

    def _msg_id_for_name(self, msg_name):
        """Find the msg_id for a given request name.

           Should only be called while the async lock is acquired.

           Return None if no message id exists.
           """
        if msg_name in self._async_id_stack and self._async_id_stack[msg_name]:
            return self._async_id_stack[msg_name][0]

    def request(self, msg, reply_cb=None, inform_cb=None, user_data=None,
                timeout=None, use_mid=None):
        """Send a request messsage.

        Parameters
        ----------
        msg : Message object
            The request message to send.
        reply_cb : function
            The reply callback with signature reply_cb(msg)
            or reply_cb(msg, \*user_data)
        inform_cb : function
            The inform callback with signature inform_cb(msg)
            or inform_cb(msg, \*user_data)
        user_data : tuple
            Optional user data to send to the reply and inform
            callbacks.
        timeout : float in seconds
            How long to wait for a reply. The default is the
            the timeout set when creating the CallbackClient.
        use_mid : boolean, optional
            Whether to use message IDs. Default is to use message IDs
            if the server supports them.
        """
        is_antenna = False
        try:
            if self.name == 'antenna':
                is_antenna = True
        except AttributeError:
            pass

        if timeout is None:
            timeout = self._request_timeout

        if use_mid is None:
            use_mid = self._server_supports_ids

        msg_id = self._next_id()
<<<<<<< HEAD
        if timeout is None: # deal with 'no timeout', i.e. None
            timer = None
        else:
            timer = threading.Timer(timeout, self._handle_timeout, (msg_id,))
=======
        if use_mid:
            msg.mid = msg_id

        timer = threading.Timer(timeout, self._handle_timeout, (msg_id,))
>>>>>>> ea65d135

        self._push_async_request(msg_id, msg, reply_cb, inform_cb,
                                 user_data, timer)
<<<<<<< HEAD
        if self._use_ids:
            msg.mid = msg_id
        if timer:
            timer.start()
=======
        timer.start()
>>>>>>> ea65d135
        try:
            super(CallbackClient, self).request(msg)
        except KatcpClientError, e:
            reply = Message.request(msg.name, "fail", str(e))
            if self._server_supports_ids:
                reply.mid = msg_id
            self.handle_reply(reply)

    def blocking_request(self, msg, timeout=None, use_mid=None):
        """Send a request messsage.

        Parameters
        ----------
        msg : Message object
            The request Message to send.
        timeout : float in seconds
            How long to wait for a reply. The default is the
            the timeout set when creating the CallbackClient.
        use_mid : boolean, optional
            Whether to use message IDs. Default is to use message IDs
            if the server supports them.

        Returns
        -------
        reply : Message object
            The reply message received.
        informs : list of Message objects
            A list of the inform messages received.
        """
        is_antenna = False
        try:
            if self.name == 'antenna':
                is_antenna = True
        except AttributeError:
            pass
        if timeout is None:
            timeout = self._request_timeout

        done = threading.Event()
        informs = []
        replies = []

        def reply_cb(msg):
            replies.append(msg)
            done.set()

        def inform_cb(msg):
            informs.append(msg)

        self.request(msg, reply_cb=reply_cb, inform_cb=inform_cb,
<<<<<<< HEAD
                     timeout=timeout)
        ## We wait on the done event that should be set by the reply
        # handler callback. If this event does not occur within the
        # timeout it means something unexpected went wrong. We give it
        # an extra 5 seconds to deal with (unlikely?) slowness in the
        # rest of the code
        extra_wait = 5
        wait_timeout = timeout
        if not wait_timeout is None:
            wait_timeout = wait_timeout + extra_wait
        done.wait(timeout=wait_timeout)
        if not done.isSet():
            raise RuntimeError('Unexpected error: Async request handler did '
                               'not call reply handler within timeout period')
=======
                     timeout=timeout, use_mid=use_mid)
        done.wait()
>>>>>>> ea65d135
        reply = replies[0]

        return reply, informs

    def handle_inform(self, msg):
        """Handle inform messages related to any current requests.

        Inform messages not related to the current request go up
        to the base class method.

        Parameters
        ----------
        msg : Message object
            The inform message to dispatch.
        """
        # this may also result in inform_cb being None if no
        # inform_cb was passed to the request method.
        if msg.mid is not None:
            _request, _reply_cb, inform_cb, user_data, _timer = \
                    self._peek_async_request(msg.mid, None)
        else:
            request, _reply_cb, inform_cb, user_data, _timer = \
                self._peek_async_request(None, msg.name)
            if request is not None and request.mid != None:
                # we sent a mid but this inform doesn't have one
                inform_cb, user_data = None, None

        if inform_cb is None:
            inform_cb = super(CallbackClient, self).handle_inform
            # override user_data since handle_inform takes no user_data
            user_data = None

        try:
            if user_data is None:
                inform_cb(msg)
            else:
                inform_cb(msg, *user_data)
        except Exception:
            e_type, e_value, trace = sys.exc_info()
            reason = "\n".join(traceback.format_exception(
                e_type, e_value, trace, self._tb_limit))
            self._logger.error("Callback inform %s FAIL: %s" %
                               (msg.name, reason))

    def _do_fail_callback(self, reason, msg_name, reply_cb, inform_cb, user_data, timer):
        """Do callback for a failed request"""
        # this may also result in reply_cb being None if no
        # reply_cb was passed to the request method
<<<<<<< HEAD
=======
        request, reply_cb, _inform_cb, user_data, timer = \
            self._pop_async_request(msg_id, None)
>>>>>>> ea65d135

        if reply_cb is None:
            # this happens if no reply_cb was passed in to the request or
            return

<<<<<<< HEAD
        timeout_msg = Message.reply(msg_name, "fail", reason)
=======
        timeout_msg = Message.reply(request.name, "fail",
                                    "Timed out after %f seconds" %
                                    timer.interval)
>>>>>>> ea65d135

        try:
            if user_data is None:
                reply_cb(timeout_msg)
            else:
                reply_cb(timeout_msg, *user_data)
        except Exception:
            e_type, e_value, trace = sys.exc_info()
            exc_reason = "\n".join(traceback.format_exception(
                e_type, e_value, trace, self._tb_limit))
<<<<<<< HEAD
            self._logger.error("Callback reply during failure %s, %s FAIL: %s" %
                               (reason, msg_name, exc_reason))


    def _handle_timeout(self, msg_id):
        """Handle a timed out callback request.

        Parameters
        ----------
        msg_id : uuid.UUID for message
            The name of the reply which was expected.
        """
        msg_name, reply_cb, inform_cb, user_data, timer  = \
            self._pop_async_request(msg_id, None)
        reason = "Timed out after %f seconds" % timer.interval
        self._do_fail_callback(
            reason, msg_name, reply_cb, inform_cb, user_data, timer)
=======
            self._logger.error("Callback reply during timeout %s FAIL: %s" %
                               (request.name, reason))
>>>>>>> ea65d135

    def handle_reply(self, msg):
        """Handle a reply message related to the current request.

        Reply messages not related to the current request go up
        to the base class method.

        Parameters
        ----------
        msg : Message object
            The reply message to dispatch.
        """
        # this may also result in reply_cb being None if no
        # reply_cb was passed to the request method
        if msg.mid is not None:
            _request, reply_cb, _inform_cb, user_data, timer = \
                    self._pop_async_request(msg.mid, None)
        else:
            request, _reply_cb, _inform_cb, _user_data, _timer = \
                self._peek_async_request(None, msg.name)
            if request is not None and request.mid == None:
                # we didn't send a mid so this is the request we want
                _request, reply_cb, _inform_cb, user_data, timer = \
                          self._pop_async_request(None, msg.name)
            else:
                reply_cb, user_data = None, None

        if timer is not None:
            timer.cancel()

        if reply_cb is None:
            reply_cb = super(CallbackClient, self).handle_reply
            # override user_data since handle_reply takes no user_data
            user_data = None

        try:
            if user_data is None:
                reply_cb(msg)
            else:
                reply_cb(msg, *user_data)
        except Exception:
            e_type, e_value, trace = sys.exc_info()
            reason = "\n".join(traceback.format_exception(
                e_type, e_value, trace, self._tb_limit))
            self._logger.error("Callback reply %s FAIL: %s" %
                               (msg.name, reason))

    def stop(self, *args, **kwargs):
        super(CallbackClient, self).stop(*args, **kwargs)
        # Stop all async timeout handlers
        with self._async_lock:
            for request_data in self._async_queue.values():
                timer = request_data[-1]   # Last one should be timeout timer
                if timer is not None:
                    timer.cancel()
                self._do_fail_callback('Client stopped before reply was received',
                                       *request_data)

    def join(self, timeout=None):
        with self._async_lock:
            for (_, _, _, _, timer) in self._async_queue.values():
                if timer is not None:
                    timer.join(timeout=timeout)
        super(CallbackClient, self).join(timeout=timeout)<|MERGE_RESOLUTION|>--- conflicted
+++ resolved
@@ -884,28 +884,18 @@
             use_mid = self._server_supports_ids
 
         msg_id = self._next_id()
-<<<<<<< HEAD
+        if use_mid:
+            msg.mid = msg_id
+
         if timeout is None: # deal with 'no timeout', i.e. None
             timer = None
         else:
             timer = threading.Timer(timeout, self._handle_timeout, (msg_id,))
-=======
-        if use_mid:
-            msg.mid = msg_id
-
-        timer = threading.Timer(timeout, self._handle_timeout, (msg_id,))
->>>>>>> ea65d135
 
         self._push_async_request(msg_id, msg, reply_cb, inform_cb,
                                  user_data, timer)
-<<<<<<< HEAD
-        if self._use_ids:
-            msg.mid = msg_id
         if timer:
             timer.start()
-=======
-        timer.start()
->>>>>>> ea65d135
         try:
             super(CallbackClient, self).request(msg)
         except KatcpClientError, e:
@@ -956,8 +946,7 @@
             informs.append(msg)
 
         self.request(msg, reply_cb=reply_cb, inform_cb=inform_cb,
-<<<<<<< HEAD
-                     timeout=timeout)
+                     timeout=timeout, use_mid=use_mid)
         ## We wait on the done event that should be set by the reply
         # handler callback. If this event does not occur within the
         # timeout it means something unexpected went wrong. We give it
@@ -971,10 +960,6 @@
         if not done.isSet():
             raise RuntimeError('Unexpected error: Async request handler did '
                                'not call reply handler within timeout period')
-=======
-                     timeout=timeout, use_mid=use_mid)
-        done.wait()
->>>>>>> ea65d135
         reply = replies[0]
 
         return reply, informs
@@ -1019,27 +1004,17 @@
             self._logger.error("Callback inform %s FAIL: %s" %
                                (msg.name, reason))
 
-    def _do_fail_callback(self, reason, msg_name, reply_cb, inform_cb, user_data, timer):
+    def _do_fail_callback(
+            self, reason, msg, reply_cb, inform_cb, user_data, timer):
         """Do callback for a failed request"""
         # this may also result in reply_cb being None if no
         # reply_cb was passed to the request method
-<<<<<<< HEAD
-=======
-        request, reply_cb, _inform_cb, user_data, timer = \
-            self._pop_async_request(msg_id, None)
->>>>>>> ea65d135
 
         if reply_cb is None:
             # this happens if no reply_cb was passed in to the request or
             return
 
-<<<<<<< HEAD
-        timeout_msg = Message.reply(msg_name, "fail", reason)
-=======
-        timeout_msg = Message.reply(request.name, "fail",
-                                    "Timed out after %f seconds" %
-                                    timer.interval)
->>>>>>> ea65d135
+        timeout_msg = Message.reply(msg.name, "fail", reason)
 
         try:
             if user_data is None:
@@ -1050,10 +1025,8 @@
             e_type, e_value, trace = sys.exc_info()
             exc_reason = "\n".join(traceback.format_exception(
                 e_type, e_value, trace, self._tb_limit))
-<<<<<<< HEAD
             self._logger.error("Callback reply during failure %s, %s FAIL: %s" %
-                               (reason, msg_name, exc_reason))
-
+                               (reason, msg.name, exc_reason))
 
     def _handle_timeout(self, msg_id):
         """Handle a timed out callback request.
@@ -1063,15 +1036,11 @@
         msg_id : uuid.UUID for message
             The name of the reply which was expected.
         """
-        msg_name, reply_cb, inform_cb, user_data, timer  = \
+        msg, reply_cb, inform_cb, user_data, timer  = \
             self._pop_async_request(msg_id, None)
         reason = "Timed out after %f seconds" % timer.interval
         self._do_fail_callback(
-            reason, msg_name, reply_cb, inform_cb, user_data, timer)
-=======
-            self._logger.error("Callback reply during timeout %s FAIL: %s" %
-                               (request.name, reason))
->>>>>>> ea65d135
+            reason, msg, reply_cb, inform_cb, user_data, timer)
 
     def handle_reply(self, msg):
         """Handle a reply message related to the current request.
