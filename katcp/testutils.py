# testutils.py
# -*- coding: utf8 -*-
# vim:fileencoding=utf8 ai ts=4 sts=4 et sw=4
# Copyright 2009 National Research Foundation (South African Radio Astronomy Observatory)
# BSD license - see LICENSE for details

"""Test utils for katcp package tests."""

from __future__ import absolute_import, division, print_function
import future
from future import standard_library
standard_library.install_aliases()

<<<<<<< HEAD
from builtins import next, object, zip

=======
import functools
>>>>>>> a1ce353a
import logging
import queue as Queue
import re
import threading
import time

from builtins import next, object, str, zip
from concurrent.futures import Future, TimeoutError

import mock
import tornado.gen
import tornado.ioloop
import tornado.locks
import tornado.testing
from _thread import get_ident
from tornado.concurrent import Future as tornado_Future

from katcp import client

from .core import (AsyncEvent, AsyncReply, AttrDict, Message, ProtocolFlags,
                   Sensor, steal_docstring_from)
from .kattypes import (Float, Int, Str, concurrent_reply, request,
                       request_timeout_hint, return_reply)
from .object_proxies import ObjectWrapper
from .server import ClientConnection, DeviceServer, FailReply

logger = logging.getLogger(__name__)


def add_mid_to_msg_str(msg_str, mid):
    if mid:
        msg_parts = msg_str.split(' ')
        msg_parts[0] += '[%s]' % mid
        return ' '.join(msg_parts)
    else:
        return msg_str


class ClientConnectionTest(object):
    """A version of katcp.server.ClientConnection* suitable for testing.

    Records all messages.

    """
    def __init__(self):
        self.messages = []
        self.mass_informs = []

    def inform(self, msg):
        self.messages.append(msg)

    def mass_inform(self, msg):
        self.mass_informs.append(msg)

    def reply(self, msg, req_msg):
        self.messages.append(msg)

    @property
    def informs(self):
        return [m for m in self.messages if m.mtype == Message.INFORM]

    @property
    def replies(self):
        return [m for m in self.messages if m.mtype == Message.REPLY]


class TestLogHandler(logging.Handler):
    """A logger for KATCP tests."""
    def __init__(self):
        """Create a TestLogHandler."""
        logging.Handler.__init__(self)
        self._records = []

    def emit(self, record):
        """Handle the arrival of a log message."""
        self._records.append(record)

    def clear(self):
        """Clear the list of remembered logs."""
        self._records = []


class DeviceTestSensor(Sensor):
    """Test sensor."""
    def __init__(self, sensor_type, name, description, units, params,
                 timestamp, status, value):
        super(DeviceTestSensor, self).__init__(
            sensor_type, name, description, units, params)
        self.set(timestamp, status, value)


class MessageRecorder(object):
    """Message recorder.

    Parameters
    ----------
    msg_types : container supporting `in` operator
        Record only message of these types (eg. [Message.REQUEST])
    whitelist : container supporting `in` operator
        Record only messages matching these names.  If the list is empty,
        all received messages will be saved except any specified in the
        blacklist.
    regex_filter : str
        Record only messages that matches this regex. Applied to the
        unescaped message string. Messages are pre-filtered by the whitelist
        parameter, so only messages that match both this regex and have
        names listed in whitelist are recorded.
    blacklist : container supporting `in` operator
        Ignore messages matching these names.  If any names appear both in
        the whitelist and the blacklist, the whitelist will take
        precedence.

    """
    def __init__(self, msg_types, whitelist, regex_filter, blacklist):
        self.msgs = []
        self.msg_types = msg_types
        self.whitelist = whitelist
        self.blacklist = blacklist
        self.regex_filter = re.compile(regex_filter) if regex_filter else None
        self.msg_received = threading.Event()

    def get_msgs(self, min_number=0, timeout=1):
        """Return the messages recorded so far and delete them.

        Parameters
        ----------
        min_number : int, optional
            Minimum number of messages to return, else wait
        timeout : int or None, optional
            Don't wait longer than this in seconds

        """
        self.wait_number(min_number, timeout)
        msg_count = len(self.msgs)
        msgs_copy = self.msgs[:msg_count]
        del self.msgs[:msg_count]
        return msgs_copy

    __call__ = get_msgs           # For backwards compatibility

    def wait_number(self, number, timeout=1):
        """Wait until at least certain number of messages have been recorded.

        Parameters
        ----------
        number : int
            Number of messages to wait for
        timeout : int or None, optional
            Don't wait longer than this in seconds

        """
        start_time = time.time()
        while True:
            if len(self.msgs) >= number:
                return True
            elapsed_time = time.time() - start_time
            if elapsed_time >= timeout:
                return None
            self.msg_received.wait(timeout=timeout-elapsed_time)

    def append_msg(self, msg):
        """Append a message if it matches the criteria."""
        if msg.mtype not in self.msg_types:
            return
        try:
            if self._record_predicate(msg):
                self.msgs.append(msg)
                self.msg_received.set()
        finally:
            self.msg_received.clear()

    def _record_predicate(self, msg):
        if self.whitelist and msg.name not in self.whitelist:
            return False
        if self.regex_filter:
            if self.regex_filter.match(str(msg)):
                return True
            else:
                return False
        if msg.name in self.blacklist:
            return False
        return True


class BlockingTestClient(client.BlockingClient):
    """Test blocking client."""
    def __init__(self, test, *args, **kwargs):
        """Takes a TestCase class as an additional parameter."""
        self.test = test
        self._message_recorders = {}
        super(BlockingTestClient, self).__init__(*args, **kwargs)

    @client.make_threadsafe
    def raw_send(self, chunk):
        """Send a raw chunk of data to the server."""
        self._stream.write(chunk)

    def _sensor_lag(self):
        """The expected lag before device changes are applied."""
        return getattr(self.test, "sensor_lag", 0)

    def handle_inform(self, msg):
        """Pass unhandled informs to message recorders."""
        for append_msg in self._message_recorders.values():
            append_msg(msg)
        return super(BlockingTestClient, self).handle_inform(msg)

    def handle_reply(self, msg):
        """Pass unhandled replies to message recorders."""
        for append_msg in self._message_recorders.values():
            append_msg(msg)
        return super(BlockingTestClient, self).handle_reply(msg)

    def message_recorder(self, whitelist=(), blacklist=(), regex_filter=None,
                         informs=True, replies=False):
        """Helper method for attaching a hook to selected received messages.

        Parameters
        ----------
        whitelist : list or tuple, optional
            Record only messages matching these names. If the list is empty,
            all received messages will be saved except any specified in the
            blacklist.
        blacklist : list or tuple, optional
            Ignore messages matching these names. If any names appear both in
            the whitelist and the blacklist, the whitelist will take
            precedence.
        regex_filter : str or None, optional
            Record only messages that matches this regex. Applied to the
            unescaped message string. Messages are pre-filtered by the whitelist
            parameter, so only messages that match both this regex and have
            names listed in whitelist are recorded.
        informs : bool, optional
            Whether to record informs.
        replies : bool, optional
            Whether to record replies.

        Returns
        -------
        get_msgs : :class:`MessageRecorder` object
            Callable instance of MessageRecorder. Returns a list of messages
            that have matched so far.  Each call returns the list of message
            since the previous call.

        """
        msg_types = set()
        if informs:
            msg_types.add(Message.INFORM)
        if replies:
            msg_types.add(Message.REPLY)
        whitelist = set(whitelist)
        blacklist = set(blacklist)

        mr = MessageRecorder(msg_types, whitelist, regex_filter, blacklist)
        self._message_recorders[id(mr)] = mr.append_msg

        return mr

    @staticmethod
    def expected_sensor_value_tuple(sensorname, value, sensortype=str,
                                    places=7):
        """Helper for completing optional values in expected sensor value tuple.

        Parameters
        ----------
        sensorname : str
            The name of the sensor.
        value : obj
            The expected value of the sensor. Type must match sensortype.
        sensortype : type, optional
            The type to use to convert the sensor value.
        places : int, optional
            The number of places to use in a float comparison. Has no effect
            if sensortype is not float.

        """
        return (sensorname, value, sensortype, places)

    # SENSOR VALUES

    def get_sensor(self, sensorname, sensortype=str):
        """Retrieve the value, status and timestamp of a sensor.

        Parameters
        ----------
        sensorname : str
            The name of the sensor.
        sensortype : type, optional
            The type to use to convert the sensor value.

        """
        reply, informs = self.blocking_request(Message.request("sensor-value",
                                                               sensorname))
        msg = ("Could not retrieve sensor '%s': %s"
               % (sensorname, (reply.arguments[1]
                               if len(reply.arguments) >= 2 else "")))
        self.test.assertTrue(reply.reply_ok(), msg)

        self.test.assertEqual(len(informs), 1,
                              "Expected one sensor value inform for "
                              "sensor '%s', but received %d."
                              % (sensorname, len(informs)))

        inform = informs[0]

        self.test.assertEqual(len(inform.arguments), 5,
                              "Expected sensor value inform for sensor "
                              "'%s' to have five arguments, but received %d."
                              % (sensorname, len(inform.arguments)))

        timestamp, _num, _name, status, value = inform.arguments

        try:
            if sensortype == bool:
                typestr = "%r and then %r" % (int, bool)
                value = bool(int(value))
            else:
                typestr = "%r" % sensortype
                value = sensortype(value)
        except ValueError as e:
            self.test.fail("Could not convert value %r of sensor '%s' to type "
                           "%s: %s" % (value, sensorname, typestr, e))

        self.test.assertTrue(status in Sensor.STATUSES.values(),
                             "Got invalid status value %r for sensor '%s'."
                             % (status, sensorname))

        try:
            timestamp = float(timestamp)
        except ValueError as e:
            self.test.fail("Could not convert timestamp %r of sensor '%s' to "
                           "type %r: %s" % (timestamp, sensorname, float, e))

        return value, status, timestamp

    def get_sensor_value(self, sensorname, sensortype=str):
        """Retrieve the value of a sensor.

        Parameters
        ----------
        sensorname : str
            The name of the sensor.
        sensortype : type, optional
            The type to use to convert the sensor value.

        """
        value, _, _ = self.get_sensor(sensorname, sensortype)
        return value

    def get_sensor_status(self, sensorname):
        """Retrieve the status of a sensor.

        Parameters
        ----------
        sensorname : str
            The name of the sensor.

        """
        _, status, _ = self.get_sensor(sensorname)
        return status

    def get_sensor_timestamp(self, sensorname):
        """Retrieve the timestamp of a sensor.

        Parameters
        ----------
        sensorname : str
            The name of the sensor.

        """
        _, _, timestamp = self.get_sensor(sensorname)
        return timestamp

    def assert_sensor_equals(self, sensorname, expected, sensortype=str,
                             msg=None, places=7, status=None):
        """Assert that a sensor's value is equal to the given value.

        Parameters
        ----------
        sensorname : str
            The name of the sensor.
        expected : obj
            The expected value of the sensor. Type must match sensortype.
        sensortype : type, optional
            The type to use to convert the sensor value.
        msg : str, optional
            A custom message to print if the assertion fails. If the string
            contains %r, it will be replaced with the sensor's value. A default
            message is defined in this method.
        places : int, optional
            The number of places to use in a float comparison. Has no effect
            if sensortype is not float.
        status : str or None, optional
            The expected status of the sensor.

        """
        if msg is None:
            places_msg = " (within %d decimal places)" % \
                         places if sensortype == float else ""
            msg = "Value of sensor '%s' is %%r. Expected %r%s." % \
                  (sensorname, expected, places_msg)

        got, got_status, _timestamp = self.get_sensor(sensorname, sensortype)
        if '%r' in msg:
            msg = msg % got

        if sensortype == float:
            self.test.assertAlmostEqual(got, expected, places, msg)
        else:
            self.test.assertEqual(got, expected, msg)

        if status is not None:
            msg = ("Status of sensor '%s' is %r. Expected %r."
                   % (sensorname, got_status, status))
            self.test.assertEqual(got_status, status, msg)

    def assert_sensor_status_equals(self, sensorname, expected_status,
                                    msg=None):
        """Assert that a sensor's status is equal to the given status.

        Parameters
        ----------
        sensorname : str
            The name of the sensor.
        expected_status : str
            The expected status of the sensor.
        msg : str or None, optional
            A custom message to print if the assertion fails. If the string
            contains %r, it will be replaced with the sensor's value. A default
            message is defined in this method.

        """
        if msg is None:
            msg = "Status of sensor '%s' is %%r. Expected %r." % \
                  (sensorname, expected_status)

        got_status = self.get_sensor_status(sensorname)

        if '%r' in msg:
            msg = msg % got_status

        self.test.assertEqual(got_status, expected_status, msg)

    def assert_sensor_not_equal(self, sensorname, expected, sensortype=str,
                                msg=None, places=7):
        """Assert that a sensor's value is not equal to the given value.

        Parameters
        ----------
        sensorname : str
            The name of the sensor.
        expected : obj
            The expected value of the sensor. Type must match sensortype.
        sensortype : type, optional
            The type to use to convert the sensor value.
        msg : str, optional
            A custom message to print if the assertion fails. If the string
            contains %r, it will be replaced with the sensor's value. A default
            message is defined in this method.
        places : int, optional
            The number of places to use in a float comparison. Has no effect
            if sensortype is not float.

        """
        if msg is None:
            places_msg = " (within %d decimal places)" % \
                         places if sensortype == float else ""
            msg = "Value of sensor '%s' is %%r. Expected a different" \
                  " value%s." % (sensorname, places_msg)

        got = self.get_sensor_value(sensorname, sensortype)
        if '%r' in msg:
            msg = msg % got

        if sensortype == float:
            self.test.assertNotAlmostEqual(got, expected, places, msg)
        else:
            self.test.assertNotEqual(got, expected, msg)

    def wait_until_sensors_equal(self, timeout, sensor_tuples, msg=None):
        """Wait up to timeout seconds for several sensors to reach the given values.
        Parameters
        ----------
        sensor_tuples : list of tuples
            A list of tuples specifying the sensor values to be checked. See
            :meth:`expected_sensor_value_tuple`.
        timeout : float seconds
           The overall timeout for all the sensors to reach their targets
        msg : str or None, optional
            A custom message to print if the assertion fails. If the string
            contains %r, it will be replaced with the sensor's value. A default
            message is defined in this method.

        """
        sensor_tuples = [self.expected_sensor_value_tuple(*t)
                         for t in sensor_tuples]
        max_time = time.time() + timeout
        try:
            self.assert_sensors_equal(sensor_tuples, msg)
            return
        except AssertionError:
            pass
        while time.time() < max_time:
            try:
                self.assert_sensors_equal(sensor_tuples, msg)
                return
            except AssertionError:
                time.sleep(0.01)

        msg = (msg or '') + ': timed out after {}s'.format(timeout)
        self.assert_sensors_equal(sensor_tuples, msg)


    def assert_sensors_equal(self, sensor_tuples, msg=None):
        """Assert that the values of several sensors are equal to given values.

        Parameters
        ----------
        sensor_tuples : list of tuples
            A list of tuples specifying the sensor values to be checked. See
            :meth:`expected_sensor_value_tuple`.
        msg : str or None, optional
            A custom message to print if the assertion fails. If the string
            contains %r, it will be replaced with the sensor's value. A default
            message is defined in this method.

        """
        sensor_tuples = [self.expected_sensor_value_tuple(*t)
                         for t in sensor_tuples]
        for sensorname, expected, sensortype, places in sensor_tuples:
            self.assert_sensor_equals(sensorname, expected, sensortype,
                                      msg=msg, places=places)

    def assert_sensors_not_equal(self, sensor_tuples, msg=None):
        """Assert that values of several sensors are not equal to given values.

        Parameters
        ----------
        sensor_tuples : list of tuples
            A list of tuples specifying the sensor values to be checked. See
            :meth:`expected_sensor_value_tuple`.
        msg : str or None, optional
            A custom message to print if the assertion fails. If the string
            contains %r, it will be replaced with the sensor's value. A default
            message is defined in this method.

        """
        sensor_tuples = [self.expected_sensor_value_tuple(*t)
                         for t in sensor_tuples]
        for sensorname, expected, sensortype, places in sensor_tuples:
            self.assert_sensor_not_equal(sensorname, expected, sensortype,
                                         msg=msg, places=places)

    def wait_condition(self, timeout, predicate, *args, **kwargs):
        """ Wait for the boolean function `predicate(*args, **kwargs)` to become True.
        Default polling period is 0.02s. A different period may be set by specifying
        'poll_period' as a named arg in the predicate."""
        t0 = time.time()
        poll_period = kwargs.pop('poll_period', 0.02)
        cond = predicate(*args, **kwargs)
        while not (cond or (time.time()-t0 >timeout)):
            time.sleep(poll_period)
            cond = predicate(*args, **kwargs)
        return (cond, '' if cond else 'Timed out after %s seconds' % timeout)

    def wait_until_sensor_equals(self, timeout, sensorname, value,
                                 sensortype=str, places=7, pollperiod=0.02):
        """Wait until a sensor's value equals the given value, or times out.

        Parameters
        ----------
        timeout : float
            How long to wait before timing out, in seconds.
        sensorname : str
            The name of the sensor.
        value : obj
            The expected value of the sensor. Type must match sensortype.
        sensortype : type, optional
            The type to use to convert the sensor value.
        places : int, optional
            The number of places to use in a float comparison. Has no effect
            if sensortype is not float.
        pollperiod : float, optional
            How frequently to poll for the sensor value.

        """
        # TODO Should be changed to use some variant of SensorTransitionWaiter

        stoptime = time.time() + timeout
        success = False

        if sensortype == float:
            cmpfun = lambda got, exp: abs(got - exp) < 10 ** -places
        else:
            cmpfun = lambda got, exp: got == exp

        lastval = self.get_sensor_value(sensorname, sensortype)
        while time.time() < stoptime:
            if cmpfun(lastval, value):
                success = True
                break
            time.sleep(pollperiod)
            lastval = self.get_sensor_value(sensorname, sensortype)

        if not success:
            self.test.fail("Timed out while waiting %ss for %s sensor to"
                           " become %s. Last value was %s." %
                           (timeout, sensorname, value, lastval))

    # REQUEST PARAMETERS

    def test_sensor_list(self, expected_sensors, ignore_descriptions=False):
        """Test that list of sensors on the device equals the provided list.

        Parameters
        ----------
        expected_sensors : list of tuples
            The list of expected sensors. Each tuple contains the arguments
            returned by each sensor-list inform, as unescaped strings.
        ignore_descriptions : boolean, optional
            If this is true, sensor descriptions will be ignored in the
            comparison.

        """
        def sensortuple(name, description, units, stype, *params):
            # ensure float params reduced to the same format
            if stype == "float":
                params = ["%g" % float(p) for p in params]
            return (name, description, units, stype) + tuple(params)

        reply, informs = self.blocking_request(Message.request("sensor-list"))

        msg = ("Could not retrieve sensor list: %s"
               % (reply.arguments[1] if len(reply.arguments) >= 2 else ""))
        self.test.assertTrue(reply.reply_ok(), msg)

        expected_sensors = [sensortuple(*t) for t in expected_sensors]
        got_sensors = [sensortuple(*m.arguments) for m in informs]

        # print ",\n".join([str(t) for t in got_sensors])

        if ignore_descriptions:
            expected_sensors = [s[:1] + s[2:] for s in expected_sensors]
            got_sensors = [s[:1] + s[2:] for s in got_sensors]

        expected_set = set(expected_sensors)
        got_set = set(got_sensors)

        msg = ("Sensor list differs from expected list.\n"
               "These sensors are missing:\n%s\n"
               "Found these unexpected sensors:\n%s"
               % ("\n".join(sorted([str(t) for t in expected_set - got_set])),
                  "\n".join(sorted([str(t) for t in got_set - expected_set]))))
        self.test.assertEqual(got_set, expected_set, msg)

    def test_help(self, expected_requests, full_descriptions=False,
                  exclude_defaults=True):
        """Test that list of requests on the device equals the provided list.

        Parameters
        ----------
        expected_requests : list of tuples or strings
            The list of expected requests. May be a list of request names as
            strings. May also be a list of tuples, each of which contains the
            request name and either the first line or the full text of the
            request description, as unescaped strings. If full_descriptions is
            true, full description text must be provided.
        full_descriptions : boolean, optional
            If this is true, the full text of descriptions is compared,
            otherwise only text up to the first newline is compared.  Has no
            effect if expected_requests is a list of strings.
        exclude_defaults : boolean, optional
            If this is true, exclude requests on the device which match
            requests found on :class:`katcp.DeviceServer` by name.

        """
        descriptions = True
        if not expected_requests or isinstance(expected_requests[0], str):
            descriptions = False

        reply, informs = self.blocking_request(Message.request("help"))
        msg = ("Could not retrieve help list: %s"
               % (reply.arguments[1] if len(reply.arguments) >= 2 else ""))
        self.test.assertTrue(reply.reply_ok(), msg)

        got_requests = [tuple(m.arguments) for m in informs]

        if descriptions:
            if not full_descriptions:
                got_requests = [(name, desc.split('\n')[0])
                                for (name, desc) in got_requests]
                expected_requests = [(name, desc.split('\n')[0])
                                     for (name, desc) in expected_requests]
        else:
            got_requests = [name for (name, desc) in got_requests]

        got_set = set(got_requests)
        expected_set = set(expected_requests)

        if exclude_defaults:
            default_request_names = set(DeviceServer._request_handlers.keys())

            if not descriptions:
                got_set = got_set - default_request_names
            else:
                got_set = set([(name, desc) for (name, desc) in got_set
                               if name not in default_request_names])

        msg = ("Help list differs from expected list.\n"
               "These requests are missing:\n%s\n"
               "Found these unexpected requests:\n%s"
               % ("\n".join(sorted([str(t) for t in expected_set - got_set])),
                  "\n".join(sorted([str(t) for t in got_set - expected_set]))))
        self.test.assertEqual(got_set, expected_set, msg)

    def assert_request_succeeds(self, requestname, *params, **kwargs):
        """Assert that given request succeeds when called with given parameters.

        Optionally also checks the arguments.

        Parameters
        ----------
        requestname : str
            The name of the request.
        params : list of objects
            The parameters with which to call the request.
        args_echo : bool, optional
            Keyword parameter.  Assert that the reply arguments after 'ok'
            equal the request parameters.  Takes precedence over args_equal,
            args_in and args_length. Defaults to False.
        args_equal : None or list of strings, optional
            Keyword parameter.  Assert that the reply arguments after 'ok'
            equal this list.  Ignored if args_echo is present; takes precedence
            over args_echo, args_in and args_length.
        args_in : None or list of lists, optional
            Keyword parameter.  Assert that the reply arguments after 'ok'
            equal one of these tuples.  Ignored if args_equal or args_echo is
            present; takes precedence over args_length.
        args_length : None or int, optional
            Keyword parameter.  Assert that the length of the reply arguments
            after 'ok' matches this number. Ignored if args_equal, args_echo or
            args_in is present.
        informs_count : None or int, optional
            Keyword parameter.  Assert that the number of informs received
            matches this number, if not None.
        informs_args_equal : None or list of lists
            Keyword parameter.  Assert that the arguments of the informs
            received match this list. The sub-lists are the expected args for
            each inform. The order of received informs must match the order of
            the main list. Implicitly also checks the number of informs received.

        """
        reply, informs = self.blocking_request(Message.request(requestname,
                                                               *params))

        self.test.assertEqual(reply.name, requestname, "Reply to request '%s'"
                              " has name '%s'." % (requestname, reply.name))

        msg = ("Expected request '%s' called with parameters %r to succeed, "
               "but it failed %s."
               % (requestname, params, ("with error '%s'" % reply.arguments[1]
                                        if len(reply.arguments) >= 2 else
                                        "(with no error message)")))
        self.test.assertTrue(reply.reply_ok(), msg)

        args = reply.arguments[1:]

        args_echo = kwargs.get("args_echo", False)
        args_equal = kwargs.get("args_equal")
        args_in = kwargs.get("args_in")
        args_length = kwargs.get("args_length")
        informs_count = kwargs.get("informs_count")
        informs_args_equal = kwargs.get("informs_args_equal")

        if args_echo:
            args_equal = [str(p) for p in params]

        if args_equal is not None:
            msg = ("Expected reply to request '%s' called with parameters %r "
                   "to have arguments %s, but received %s."
                   % (requestname, params, args_equal, args))
            self.test.assertEqual(args, args_equal, msg)
        elif args_in is not None:
            msg = ("Expected reply to request '%s' called with parameters %r "
                   "to have arguments in %s, but received %s."
                   % (requestname, params, args_in, args))
            self.test.assertTrue(args in args_in, msg)
        elif args_length is not None:
            msg = ("Expected reply to request '%s' called with parameters %r "
                   "to have %d arguments, but received %d: %s."
                   % (requestname, params, args_length, len(args), args))
            self.test.assertEqual(len(args), args_length, msg)

        if informs_count is not None:
            msg = ("Expected %d informs in reply to request '%s' called with "
                   "parameters %r, but received %d."
                   % (informs_count, requestname, params, len(informs)))
            self.test.assertEqual(len(informs), informs_count, msg)

        if informs_args_equal is not None:
            expected_inform_args = list(informs_args_equal)
            actual_inform_args = [inform.arguments for inform in informs]
            msg = ("Expected inform arguments {expected_inform_args} in reply to request "
                   "{requestname!r} called with parameters {params!r}, "
                   "but received {actual_inform_args!r}.".format(**locals()))
            self.test.assertEqual(actual_inform_args, expected_inform_args, msg)

        return args

    def assert_request_fails(self, requestname, *params, **kwargs):
        """Assert that given request fails when called with given parameters.

        Parameters
        ----------
        requestname : str
            The name of the request.
        params : list of objects
            The parameters with which to call the request.
        status_equals : string, optional
            Keyword parameter. Assert that the reply status equals this
            string.
        error_equals : string, optional
            Keyword parameter. Assert that the error message equals this
            string.

        """
        reply, informs = self.blocking_request(Message.request(requestname,
                                                               *params))

        msg = "Reply to request '%s' has name '%s'." % (requestname, reply.name)
        self.test.assertEqual(reply.name, requestname, msg)

        msg = ("Expected request '%s' called with parameters %r to fail, "
               "but it was successful." % (requestname, params))
        self.test.assertFalse(reply.reply_ok(), msg)

        status = reply.arguments[0]
        error = reply.arguments[1] if len(reply.arguments) > 1 else None

        status_equals = kwargs.get("status_equals")
        error_equals = kwargs.get("error_equals")

        if status_equals is not None:
            msg = ("Expected request '%s' called with parameters %r to return "
                   "status %s, but the status was %r."
                   % (requestname, params, status_equals, status))
            self.test.assertTrue(status == status_equals, msg)

        if error_equals is not None:
            msg = ("Expected request '%s' called with parameters %r to fail "
                   "with error %s, but the error was %r."
                   % (requestname, params, error_equals, error))
            self.test.assertTrue(error is not None and error == error_equals, msg)

        return status, error

    def test_setter_request(self, requestname, sensorname, sensortype=str,
                            good=(), bad=(), places=7, args_echo=False):
        """Test a request which simply sets the value of a sensor.

        Parameters
        ----------
        requestname : str
            The name of the request.
        sensorname : str
            The name of the sensor.
        sensortype : type, optional
            The type to use to convert the sensor value.
        good : list of objects, optional
            A list of values to which this request can successfully set the
            sensor.  The object type should match sensortype.
        bad : list of objects, optional
            A list of values to which this request cannot successfully set the
            sensor.  The object type should match sensortype.
        places : int, optional
            The number of places to use in a float comparison. Has no effect
            if sensortype is not float.
        args_echo : boolean, optional
            Check that the value is echoed as an argument by the reply to the
            request.

        """
        for value in good:
            self.assert_request_succeeds(requestname, value,
                                         args_echo=args_echo)
            time.sleep(self._sensor_lag())

            msg = ("After request '%s' was called with parameter %r, "
                   "value of sensor '%s' is %%r. Expected %r%s."
                   % (requestname, value, sensorname, value,
                      (" (within %d decimal places)" % places
                       if sensortype == float else "")))
            self.assert_sensor_equals(sensorname, value, sensortype, msg, places)

        for value in bad:
            self.assert_request_fails(requestname, value)

    def test_multi_setter_request(self, requestname, good=(), bad=()):
        """Test a request which causes several sensor values to change.

        Parameters
        ----------
        requestname : str
            The name of the request.
        good : list of tuples, optional
            Each tuple contains a tuple of successful parameters, a tuple of
            expected sensor values (see :meth:`expected_sensor_value_tuple`),
            and optionally a dict of options. Permitted options are: "statuses"
            and a list of status tuples to check, or "delay" and a float in
            seconds specifying an additional delay before the sensors are
            expected to change.
        bad : list of tuples, optional
            Each tuple is set of parameters which should cause the request to
            fail.

        """
        def testtuple(params, expected_values, options={}):
            return (params, expected_values, options)

        good = [testtuple(*t) for t in good]

        for params, expected_values, options in good:
            delay = options.get("delay", 0)
            expected_statuses = options.get("statuses", ())

            self.assert_request_succeeds(requestname, *params)
            time.sleep(self._sensor_lag() + delay)

            expected_values = [self.expected_sensor_value_tuple(*t)
                               for t in expected_values]

            for sensorname, value, sensortype, places in expected_values:
                msg = ("After request '%s' was called with parameters %r, "
                       "value of sensor '%s' is %%r. Expected %r%s."
                       % (requestname, params, sensorname, value,
                          (" (within %d decimal places)" % places
                           if sensortype == float else "")))
                self.assert_sensor_equals(sensorname, value, sensortype,
                                          msg, places)

            for sensorname, status in expected_statuses:
                msg = ("After request '%s' was called with parameters %r, "
                       "status of sensor '%s' is %%r. Expected %r."
                       % (requestname, params, sensorname, status))
                self.assert_sensor_status_equals(sensorname, status, msg)

        for params in bad:
            self.assert_request_fails(requestname, *params)


class DeviceTestServer(DeviceServer):
    """Test server."""

    def __init__(self, *args, **kwargs):
        super(DeviceTestServer, self).__init__(*args, **kwargs)
        # Make a copies so that test users can modify the available handlers without
        # breaking other tests
        self._request_handlers = dict(self._request_handlers)
        self._inform_handlers = dict(self._inform_handlers)
        self._reply_handlers = dict(self._reply_handlers)
        self.__msgs = []
        # Set to fail string if the sensor-list request should break
        self.break_sensor_list = False
        # Set to fail string if the help request should break
        self.break_help = False
        self.restart_queue = Queue.Queue()
        self.set_restart_queue(self.restart_queue)
        # Map of ClientConnection -> futures that can be resolved to cancel command
        self._slow_futures = {}
        self._cnt_futures = set()
        self.proceed_on_client_connect = AsyncEvent()
        """Do not send #version-connect on connection when True"""
        self.proceed_on_client_connect.set()

    @property
    def request_names(self):
        return list(self._request_handlers.keys())

    @property
    def sensor_names(self):
        return list(self._sensors.keys())

    @tornado.gen.coroutine
    def on_client_connect(self, client_conn):
        yield self.proceed_on_client_connect.until_set()
        rv = yield super(DeviceTestServer, self).on_client_connect(client_conn)
        raise tornado.gen.Return(rv)

    def setup_sensors(self):
        self.restarted = False
        self.add_sensor(DeviceTestSensor(
            Sensor.INTEGER, "an.int", "An Integer.", "count",
            [-5, 5],
            timestamp=12345, status=Sensor.NOMINAL, value=3))

    def request_new_command(self, req, msg):
        """A new command."""
        return Message.reply(msg.name, "ok", "param1", "param2")

    def request_raise_exception(self, req, msg):
        """A handler which raises an exception."""
        raise Exception("An exception occurred!")

    def request_raise_fail(self, req, msg):
        """A handler which raises a FailReply."""
        raise FailReply("There was a problem with your request.")

    @request_timeout_hint(99)
    def request_slow_command(self, req, msg):
        """A slow command, waits for msg.arguments[0] seconds.

        This is an async request that will allow another request to be handled
        before this one replies.

        Request can be cancelled using ?cancel-slow-command

        """
        if req.client_connection in self._slow_futures:
            raise FailReply(
                'A slow command is already running for this connection')
        t0 = time.time()
        wait_time = float(msg.arguments[0])
        fut = self._slow_futures[req.client_connection] = Future()
        @tornado.gen.coroutine
        def slow_timeout():
            try:
                yield tornado.gen.with_timeout(t0 + wait_time, fut, self.ioloop)
                req.reply("ok")
            except tornado.gen.TimeoutError:
                req.reply("ok")
            except Exception:
                self._logger.exception('Unable to complete ?slow-command request')
                req.reply('fail', 'Unhandled exception, see logs')
            finally:
                self._slow_futures.pop(req.client_connection, None)
        self.ioloop.add_callback(slow_timeout)
        raise AsyncReply

    def request_cancel_slow_command(self, req, msg):
        """Cancel slow command request, resulting in it replying immediately."""
        fut = self._slow_futures.pop(req.client_connection, None)
        if fut:
            fut.set_result(None)
        return req.make_reply('ok')

    def handle_message(self, req, msg):
        self.__msgs.append(msg)
        self._check_cnt_futures()
        return super(DeviceTestServer, self).handle_message(req, msg)

    @steal_docstring_from(DeviceServer.request_help)
    def request_help(self, req, msg):
        if self.break_help:
            return req.make_reply('fail', self.break_help)
        return super(DeviceTestServer, self).request_help(req, msg)

    @steal_docstring_from(DeviceServer.request_sensor_list)
    def request_sensor_list(self, req, msg):
        if self.break_sensor_list:
            return req.make_reply('fail', self.break_sensor_list)
        return super(DeviceTestServer, self).request_sensor_list(req, msg)

    @property
    def messages(self):
        return self.__msgs

    def until_messages(self, cnt):
        f = Future()
        self._cnt_futures.add((cnt, f))
        self.ioloop.add_callback(self._check_cnt_futures)
        return f

    def _check_cnt_futures(self):
        cnt = len(self.__msgs)
        for f_cnt, fut in list(self._cnt_futures):
            if cnt >= f_cnt:
                self._cnt_futures.remove((f_cnt, fut))
                fut.set_result(self.__msgs)

    def stop(self, *args, **kwargs):
        # Make sure a slow command with long timeout does not hold us up.
        for fut in self._slow_futures.values():
            if not fut.done:
                fut.set_result(None)
        super(DeviceTestServer, self).stop(*args, **kwargs)


class AsyncDeviceTestServer(DeviceTestServer):
    def __init__(self, *args, **kwargs):
        super(AsyncDeviceTestServer, self).__init__(*args, **kwargs)
        self.set_concurrency_options(thread_safe=False, handler_thread=False)

    @request(Float())
    @return_reply()
    @request_timeout_hint(99)
    @concurrent_reply
    @tornado.gen.coroutine
    def request_slow_command(self, req, wait_time):
        """A slow coroutine request, waits for msg.arguments[0] seconds.

        This is an async request that will allow another request to be handled
        before this one replies.

        Request can be cancelled using ?cancel-slow-command

        """
        if req.client_connection in self._slow_futures:
            raise FailReply(
                'A slow command is already running for this connection')

        t0 = time.time()
        fut = self._slow_futures[req.client_connection] = Future()
        try:
            yield tornado.gen.with_timeout(t0 + wait_time, fut)
        except tornado.gen.TimeoutError:
            pass
        finally:
            self._slow_futures.pop(req.client_connection, None)

        raise tornado.gen.Return(('ok', ))


class DeviceTestServerWithTimeoutHints(DeviceTestServer):
    PROTOCOL_INFO = ProtocolFlags(5, 1, set([
        ProtocolFlags.MULTI_CLIENT,
        ProtocolFlags.MESSAGE_IDS,
        ProtocolFlags.REQUEST_TIMEOUT_HINTS
        ]))

    def __init__(self, *args, **kwargs):
        super(DeviceTestServerWithTimeoutHints, self).__init__(*args, **kwargs)
        self.request_timeout_hints = {
            'slow-command': 10.5,
            'raise-fail': 2.3}

    @request(Str(optional=True))
    @return_reply(Int())
    def request_request_timeout_hint(self, req, name):
        """Return timeout hints for requests"""
        hints = ({name: self.request_timeout_hints.get(name, 0)} if name
                 else self.request_timeout_hints)
        for req_name, timeout_hint in hints.items():
            req.inform(req_name, timeout_hint)
        return ('ok', len(hints))




class SensorComparisonMixin(object):
    """Mixin to test that katcp.Sensor objects match specified criteria.

    Should be mixed in with unittest.TestCase subclasses.

    """

    # Mapping of description keys to functions that extract the
    # value of the appropriate key from a sensor
    key_fns = dict(
        name=lambda s: s.name,
        status=lambda s: s._status,
        type=lambda s: s.SENSOR_TYPE_LOOKUP[s.stype],
        value=lambda s: s.value(),
        timestamp=lambda s: s.read()[0],
        description=lambda s: s.description,
        units=lambda s: s.units,
        params=lambda s: s.params,)

    def _get_sensor_description(self, sensor, desired_keys=None, ignore_keys=()):
        """Return a dict description of a sensor and its values"""

        key_fns = self.key_fns
        if desired_keys == None:
            desired_keys = set(key_fns.keys())
        else:
            desired_keys = set(desired_keys)
        desired_keys = desired_keys - set(ignore_keys)

        def get_sensor_key(sensor, key):
            try: key_fn = key_fns[key]
            except KeyError as e: raise KeyError('Unknown sensor key: ' + e.message)
            return key_fn(sensor)

        sensor_description = {}
        for key in desired_keys:
            sensor_description[key] = get_sensor_key(sensor, key)
        return sensor_description

    def assert_sensor_equal(self, actual_sensor, desired_sensor, ignore_attributes=()):
        """Test that two sensor objects are equal, optionally ignoring some attributes

        Parameters
        ==========

        actual_sensor : katcp.Sensor
            The actual sensor to be checked
        desired_sensor : katcp.Sensor
            The model sensor
        ignore_attributes : seq of str, defaults to empty tuple
            Sensor attributes that should not taken into account for the
            comparison. Matches the keys as defined in assert_sensor_equal_description()'s
            docstring.
        """
        actual_description = self._get_sensor_description(
            actual_sensor, ignore_keys=ignore_attributes)
        desired_description = self._get_sensor_description(
            desired_sensor, ignore_keys=ignore_attributes)
        self.assertEqual(actual_description, desired_description)

    def assert_sensor_equal_description(self, actual_sensor, desired_description):
        """Test that a Sensor object (actual) matches a description (desired)

        The desired sensor is a dict with the parameters that should be
        tested

        Parameters
        ==========

        actual_sensor : katcp.Sensor
        desired_description : dict
           The following keys are tested:

            name : str (sensor name)
            status : int (sensor status enumeration, e.g. Sensor.NOMINAL)
            type : int (sensor type enumeration, e.g. Sensor.INTEGER)
            value : obj (sensor value)
            timestamp : float (value timestamp)
            description : str (sensor description)
            units : str (sensor units)
            params : list (sensor parameters as passsed to the constructor)

            If a key is left out of the description it is ignored, except for `name` which
            is required.
        """
        if 'name' not in desired_description:
            # The assert_sensors_equal_description() call doesn't work without a
            # 'name' key
            desired_description = desired_description.copy()
            desired_description['name'] = actual_sensor.name
        self.assert_sensors_equal_description(
            [actual_sensor], [desired_description])

    def assert_sensors_equal_description(self, actual_sensors, desired_description):
        """Test that a list of Sensor objects (actual) match a description (desired)

        Each desired sensor is a dict with the parameters that should be
        tested

        Parameters
        ==========

        actual sensors : seq of katcp.Sensor objects
        desired_description : seq of dict
            Each dict should have the format as described in
            assert_sensor_equal_description()

        The order of the actual or desired sensor sequence is not important, sensors are
        matched up on the basis of name.
        """
        actual_sensor_dict = dict((s.name, s) for s in actual_sensors)
        desired_description_dict = dict(
            (s['name'], s) for s in desired_description)
        # Check that the sensor names match
        self.assertEqual(sorted(actual_sensor_dict.keys()),
                         sorted(desired_description_dict.keys()))

        # Build description of the actual sensors in the same format
        # as desired_description
        actual_description_dict = {}
        for name, desired_info in desired_description_dict.items():
            actual_description_dict[name] = self._get_sensor_description(
                actual_sensor_dict[name], list(desired_info.keys()))

        self.maxDiff = None     # Make unittest print differences even
                                # if they are large
        self.assertEqual(actual_description_dict, desired_description_dict)

    def assert_sensors_value_conditions(self, actual_sensors, value_tests):
        """Test that a list of Sensor objects (actual) match value_tests

        Parameters
        ----------
        actual_sensors -- List of sensor objects
        value_tests -- dict with
           value_tests['sensor_name'] : Callable value test. Sould raise
               AssertionError if the test fails
        """

        actual_sensor_dict = dict((s.name, s) for s in actual_sensors)
        # Check that all the requested sensors are present
        self.assertTrue(all(name in actual_sensor_dict
                             for name in value_tests.keys()))

        for name, test in value_tests.items():
            test(actual_sensor_dict[name].value())


class TestUtilMixin(object):
    """Mixin class for making assertions about lists of KATCP messages."""
    def _assert_msgs_length(self, actual_msgs, expected_number):
        """Assert that the number of messages is as expected."""
        num_msgs = len(actual_msgs)
        if num_msgs < expected_number:
            self.assertEqual(num_msgs, expected_number,
                             "Too few messages received.")
        elif num_msgs > expected_number:
            self.assertEqual(num_msgs, expected_number,
                             "Too many messages received.")

    def _assert_msgs_equal(self, actual_msgs, expected_msgs, mid=None):
        """Assert that the actual and expected messages are equal.

        Parameters
        ----------
        actual_msgs : list of message objects received
        expected_msgs : expected message strings
        mid : Add message identifier to message if not None

        """
        for msg, msg_str in zip(actual_msgs, expected_msgs):
            desired_msg_str = add_mid_to_msg_str(msg_str, mid)
            logger.debug('actual: %r, desired: %r' % (str(msg), msg_str))
            self.assertEqual(str(msg), desired_msg_str)
        self._assert_msgs_length(actual_msgs, len(expected_msgs))

    def _assert_msgs_match(self, actual_msgs, expected):
        """Assert that the actual messages match the expected regex patterns.

        Parameters
        ----------
        actual_msgs : list of message objects received
        expected : expected patterns

        """
        for msg, pattern in zip(actual_msgs, expected):
            self.assertTrue(re.match(pattern, str(msg)),
                            "Message did match pattern %r: %s" %
                            (pattern, msg))
        self._assert_msgs_length(actual_msgs, len(expected))

    def _assert_msgs_like(self, actual_msgs, expected, mid=None):
        """Assert that the actual messages start and end with expected strings.

        Parameters
        ----------
        actual_msgs : list of message objects received
        expected_msgs : tuples of (expected_prefix, expected_suffix)
        mid : Add message identifier to message if not None

        """
        for msg, (prefix, suffix) in zip(actual_msgs, expected):
            str_msg = str(msg)

            prefix = add_mid_to_msg_str(prefix, mid)

            if prefix and not str_msg.startswith(prefix):
                m = "Message '%s' does not start with '%s'." % (str_msg, prefix)
                self.assertEqual(str_msg, prefix, msg=m)

            if suffix and not str_msg.endswith(suffix):
                m = "Message '%s' does not end with '%s'." % (str_msg, suffix)
                self.assertEqual(str_msg, suffix, msg=m)

        self._assert_msgs_length(actual_msgs, len(expected))


def counting_callback(event=None, number_of_calls=1):
    """Decorate callback to set event once it's called certain number of times.

    Parameters
    ----------
    event: :class:`threading.Event` object or None, optional
        Will be set when enough calls have been made.
        If None, a new event will be created.
    number_of_calls: int, optional
        Number of calls before event.set() is called (must be > 0).

    Decorated Properties
    --------------------
    done -- The event object
    get_no_calls() -- Returns current number of calls
    wait(timeout=None) -- Wait for number_of_calls to be made
    assert_wait(timeout=None) -- Wait for number_of_calls and raises
        AssertionError if they are not made before the timeout.
    reset() -- Set call count back to zero

    """
    if event is None:
        event = threading.Event()

    def decorator(original_callback):
        assert number_of_calls > 0
        calls = [0]

        @functools.wraps(original_callback)
        def wrapped_callback(*args, **kwargs):
            retval = original_callback(*args, **kwargs)
            calls[0] += 1
            if calls[0] >= number_of_calls:
                event.set()
            return retval

        wrapped_callback.get_no_calls = lambda: calls[0]
        wrapped_callback.done = event
        wrapped_callback.wait = event.wait

        def assert_wait(timeout=1):
            done = event.wait(timeout)
            assert event.isSet()
            return done
        wrapped_callback.assert_wait = assert_wait

        def reset():
            calls[0] = 0
            event.clear()
        wrapped_callback.reset = reset

        return wrapped_callback
    return decorator


def suppress_queue_repeats(suppressed_queue, initial_value, read_time=None):
    """Generator that reads a Queue and suppresses runs of repeated values.

    The suppressed_queue is consumed, and a value yielded whenever it differs from the
    previous value. If *read_time* is specified, stops iteration if the
    suppressed_queue is empty after reading the suppressed_queue for *read_time* seconds. If
    *read_time* is None, continue reading forever.

    """
    start_time = time.time()
    cur_value = initial_value
    next_wait = read_time

    while True:
        if next_wait:
            next_wait = read_time - (time.time() - start_time)
            next_wait = max(0, next_wait)
        try:
            next_value = suppressed_queue.get(timeout=next_wait)
        except Queue.Empty:
            break
        if next_value != cur_value:
            yield next_value
            cur_value = next_value


class SensorTransitionWaiter(object):
    """Wait for a given set of sensor transitions.

    Can be used to test sensor transitions independent of timing. If the
    SensorTransitionWaiter object is instantiated before the test is triggered
    the transitions are guaranteed (I hope) to be detected.

    Parameters
    ----------
    sensor : KATSensor object
        Sensor to watch
    value_sequence : list of sensor values or callable conditions or None
        Will check that this sequence of values occurs on the watched
        sensor. The first value is the starting value -- an error will be
        raised if that is not the initial value. If an object in the list
        is a callable, it will be called on the actual sensor value. If it
        returns True, the value will be considered as matched.
        If value_sequence is None, no checking will be done, and the .wait()
        method cannot be called. However, the received values can be
        retrieved using get_received_values().

    Notes
    -----
    If an exact value sequence is passed, the sensor is watched
    until its value changes. If the sensor does not take on the
    exact sequence of values, the transition is not matched. If
    expected values are repeated (e.g. [1, 2, 2, 3]) the repeated
    values (i.e. the second 2 in the example) are ignored.

    The following algorithm is used to test a sequence for validity
    when callable tests are used:

    * The initial value needs to satisfy at least the first test
    * While the current and not next test passes, continue reading
    * If neither current nor next passes, signal failure
    * If next passes, move test sequence along

    This can be used to check a sequence of floating point values::

      waiter = WaitForSensorTransition(sensor, value_sequence=(
          lambda x: x < 0.7,
          lambda x: x >= 0.7,
          lambda x: x >= 1,
          lambda x: x < 1,
          lambda x: x < 0.3)
      waiter.wait(timeout=1)

    The above can be used to check that a sensor starts at a value smaller
    than 0.7, then grows to a value larger than 1 and then shrinks to a value
    smaller than 0.3. Note that the x >= 0.7 test is required in case the
    sensor value attains exactly 0.7.

    For tests like this it is important to specify a timeout.

    """
    def __init__(self, sensor, value_sequence=None):
        self.sensor = sensor
        self.desired_value_sequence = value_sequence
        self._torn_down = False
        self._done = False
        self._value_queue = Queue.Queue()
        self.timed_out = False
        current_value = self._get_current_sensor_value()
        if value_sequence:
            if not self._test_value(current_value, value_sequence[0]):
                raise ValueError('Sensor value does not satisfy initial condition')
        self.received_values = [current_value]
        self._configure_sensor()

    def _get_current_sensor_value(self):
        return self.sensor.value()

    def _configure_sensor(self):
        # Do necessary sensor configuration. Assumes sensor is stored as
        # self.sensor
        # Attach our observer to the katcp sensor
        class observer(object):
            pass
        observer.update = self._sensor_callback
        self._observer = observer
        self.sensor.attach(self._observer)

    def _teardown_sensor(self):
        # Perform teardown cleanup actions on self.sensor
        self.sensor.detach(self._observer)

    def _sensor_callback(self, sensor, reading):
        assert(sensor is self.sensor)
        self._value_queue.put(reading[2])

    def _test_value(self, value, value_test):
        """Test value against value_test.

        The *value_test* can be a callable or a simple value. If it is a simple
        value it is compared for equality, otherwise value_test(value)
        is called and the result returned.

        """
        if callable(value_test):
            return value_test(value)
        else:
            return value == value_test

    def wait(self, timeout=5):
        """Wait until the specified transition occurs.

        Parameters
        ----------
        timeout : float or None, optional
            Time to wait for the transition in seconds. Wait forever if None.

        Returns
        -------
        Returns True if the sequence is matched within the
        timeout. Returns False if the sequence does not match or if
        the timeout expired. The actual received values is available
        as the `received_values` member of the object. Sets the member
        `timed_out` to True if a timeout occurred.

        """
        if self._done:
            raise RuntimeError('Transition already triggered. Instantiate '
                               'a new SensorTransitionWaiter object')
        if self._torn_down:
            raise RuntimeError('This object has been torn down. Instantiate '
                               'a new SensorTransitionWaiter object')
        nonrepeat_sensor_values = suppress_queue_repeats(
            self._value_queue, self.received_values[-1], timeout)

        try:
            # While current and not next test passes, continue reading
            # If neither current nor next passes, signal failure
            # If next passes, move test sequence along
            for current_test, next_test in zip(
                    self.desired_value_sequence[:-1],
                    self.desired_value_sequence[1:]):
                if self._test_value(self.received_values[-1], next_test):
                    continue  # Next test already satisfied by current value
                while True:
                    # Read values from the queue until either the timeout
                    # expires or a value different from the last is found
                    next_value = next(nonrepeat_sensor_values)
                    self.received_values.append(next_value)
                    current_pass = self._test_value(next_value, current_test)
                    next_pass = self._test_value(next_value, next_test)
                    if next_pass:
                        break         # Matches, move on to the next test
                    if not current_pass:
                        # Matches neither the current test nor the
                        # next. Indicates an invalid sequence.
                        return False
            # We have passed all test conditions, hence the desired
            # transition has occured
            return True
        except StopIteration:
            self.timed_out = True
            return False
        finally:
            self._done = True
            self.teardown()

    def get_received_values(self, stop=True, reset=True):
        """Return list of values received to date.

        Parameters
        ----------
        stop : bool, optional
            Stop listening, tear down and unsubscribe from sensor
        reset: bool, optional
            Reset the recieved values to an empty list

        Notes
        -----
        Once this method has been called, wait() can no longer work.

        """
        try:
            while True:
                self.received_values.append(self._value_queue.get_nowait())
        except Queue.Empty:
            pass
        received_values = self.received_values
        if reset:
            self.received_values = []
        if stop:
            self.teardown()
        return received_values

    def teardown(self):
        """Clean up: restore sensor strategy and deregister sensor callback."""
        if self._torn_down:
            return
        self._teardown_sensor()
        self._torn_down = True


class SensorTransitionStatusWaiter(SensorTransitionWaiter):
    """Also check for sensor status transitions, not just value."""
    def _get_current_sensor_value(self):
        # Return (status, value) tuple
        return self.sensor.read()[1:]

    def _sensor_callback(self, sensor, reading):
        assert(sensor is self.sensor)
        self._value_queue.put(reading[1:])


def wait_sensor(sensor, value, status=None, timeout=5):
    """Wait for a katcp sensor to attain a certain value.

    Temporarily attaches to the sensor to get sensor updates.
    It is assumed that the sensor is getting updated by another thread.

    Returns True if the value is attained matched within the timeout, else False
    """
    test_val = value if status is None else (status, value)
    tests = (lambda x: True, test_val)
    if status is None:
        waiter = SensorTransitionWaiter(sensor, tests)
    else:
        waiter = SensorTransitionStatusWaiter(sensor, tests)
    return waiter.wait(timeout=timeout)


def wait_sensor_async(sensor, value, status=None, ioloop=None):
    """Stop-gap async sensor-wait until SensorTransitionWaiter can be made async compatible

    Returns a tornado future that resolves when the value is matched

    """
    ioloop = ioloop or tornado.ioloop.IOLoop.current()
    f = tornado_Future()
    class Observer(object):
        def update(self, sensor, reading):
            val_matched = reading.value == value
            status_matched = reading.status == status or status is None
            if val_matched and status_matched:
                sensor.detach(self)
                ioloop.add_callback(f.set_result, True)

    observer = Observer()
    sensor.attach(observer)
    ioloop.add_callback(observer.update, sensor, sensor.read())
    return f

def start_thread_with_cleanup(test_instance, thread_object, timeout=1,
                              start_timeout=None):
    """Start thread_object and add cleanup functions to test_instance.

    thread_object.start() is called to start the thread, or
    thread_object.start(timeout=start_timeout) if the start_timeout parameter
    is not None.

    thread_object.join(timeout=timeout) and thread_object.stop() is added to
    the test instance cleanup.

    """
    test_instance.addCleanup(thread_object.join, timeout=timeout)
    test_instance.addCleanup(thread_object.stop)
    if start_timeout is not None:
        thread_object.start(timeout=start_timeout)
    else:
        thread_object.start()


class AtomicIaddCallback(ObjectWrapper):
    # Attributes must be in the class definition, or else they will be
    # proxied to __subject__
    _mutex = None
    _callback = None

    def __init__(self, ob, callback=lambda x: x, mutex=None):
        self._callback = callback
        self._mutex = mutex if mutex else threading.RLock()
        super(AtomicIaddCallback, self).__init__(ob)

    def __iadd__(self, other):
        with self._mutex:
            self.__subject__ += other
            val = self.__subject__
        self._callback(val)
        return self


class WaitingMock(mock.Mock):
    def __init__(self, *args, **kwargs):
        super(WaitingMock, self).__init__(*args, **kwargs)
        self._counted_queue = Queue.Queue(maxsize=1)
        # Replace the underlying value for self.call_count with a proxied int
        # that uses a threading.RLock to allow atomic incrementation in case
        # multiple threads are calling the mock, and does a callback as soon as
        # the value is updated. This is needed in case the side_effect function
        # is blocking. The original mock.CallableMixin._mock_call() updates the
        # call_count before calling side_effect(). This means we can notify
        # someone waiting on self.assert_wait_call_count in another thread as
        # soon as the call is made, even if side_effect blocks.
        self.call_count = AtomicIaddCallback(0, callback=self._call_count_callback)

    def _call_count_callback(self, call_count):
        try:
            self._counted_queue.put_nowait(call_count)
        except Queue.Full:
            pass

    def reset_mock(self, visited=None):
        # Re-set call_count as an AtomicIaddCallback instance since
        # the reset_mock() super-method does self.call_count=0
        super(WaitingMock, self).reset_mock(visited)
        self.call_count = AtomicIaddCallback(
            self.call_count, callback=self._call_count_callback)

    def assert_wait_call_count(self, count, timeout=1.):
        """Wait for mock to be called >= *count* times within *timeout* seconds.

        Raises AssertionError if the call count is not reached.

        """
        t0 = time.time()
        to_wait = timeout
        if self.call_count >= count and len(self.call_args_list) >= count:
            return True
        while to_wait >= 0 and self.call_count < count:
            try:
                self._counted_queue.get(timeout=to_wait)
            except Queue.Empty:
                pass
            to_wait = timeout - (time.time() - t0)

        assert(self.call_count >= count)
        # The _mock_call method increments call_count before adding the call to
        # call_args or call_args_list, so it is possible that we return from
        # assert_wait_call_count() before the results are available. Try sleep
        # some more until this stops being the case.
        quantum = 0.001
        while to_wait >= 0 and len(self.call_args_list) < count:
            time.sleep(quantum)
            to_wait = timeout - (time.time() - t0)

        # If the call_args_list still hasn't been updated after the loop above
        # then the test using this function may fail if it looks at the
        # call_args_list.  Raise a RuntimeError to let the test author know
        # something went wrong.  The timeout parameter used by the test
        # should be increased.
        if self.call_count >= count and len(self.call_args_list) < count:
            raise RuntimeError("call_args_list not updated within timeout.")

class AsyncWaitingMock(mock.Mock):

    def __init__(self, *args, **kwargs):
        super(AsyncWaitingMock, self).__init__(*args, **kwargs)
        self._call_event = tornado.locks.Event()

    def _mock_call(self, *args, **kwargs):
        ret = super(AsyncWaitingMock, self)._mock_call(*args, **kwargs)
        self._call_event.set()
        return ret

    @tornado.gen.coroutine
    def assert_wait_call_count(self, count, timeout=1.):
        """Wait for mock to be called >= *count* times within *timeout* seconds.

        Raises AssertionError if the call count is not reached.

        """
        t0 = time.time()
        if self.call_count >= count:
            raise tornado.gen.Return(True)
        to_wait = timeout

        while to_wait >= 0 and self.call_count < count:
            try:
                yield self._call_event.wait(to_wait)
                self._call_event.clear()
            except tornado.gen.TimeoutError:
                pass
            to_wait = timeout - (time.time() - t0)

        assert(self.call_count >= count)


def mock_req(req_name, *args, **kwargs):
    """Create a mock ClientRequestConnection object.

    Parameters
    ----------
    req_name : str
        Name of the request
    *args : list of objects
        Arguments for the request, used to construct a request Message object

    Optional Keyword Arguments
    --------------------------
    server : obj
       Used as the server instance when constructing a client_connection.
       Cannot be specified together with client_conn.
    client_conn : obj
       Used as the client_connection object when constructing mock
       ClientRequestConnection object. Cannot be specified together with sock.
    sock : obj
       Used as the socket object when constructing server and client_connection

    If server but not sock is specified, a mock sock and real ClientConnection
    instances are used. If client_conn is not specified, a WaitingMock instance
    is used instead.

    Returns
    -------
    req : :class:`WaitingMock` object
        The `client_connection` and `msg` attributes are set. The
        :meth:`make_reply()` method returns the appropriate request Message
        object as a side effect.

    """
    server = kwargs.get('server')
    client_conn = kwargs.get('client_conn')
    sock = kwargs.get('sock')
    if server and client_conn:
        raise TypeError('Specify either server or client_conn, not both')
    if client_conn and sock:
        raise TypeError('Specify either client_conn or sock, not both')
    if not sock:
        sock = WaitingMock()
    if server:
        client_conn = ClientConnection(server._server, sock)
    if not client_conn:
        client_conn = WaitingMock()

    # TODO Consider making the mocks autospecced from the real classes to test
    # somewhat more strictly.

    # TODO Consider making .reply_msg and .inform_msgs attributes containing
    # the actual reply/inform Message objects that would have been sent.
    # May make certain kinds of test comparisons easier.

    req = WaitingMock()
    req.reply_msg = None
    req.inform_msgs = []
    req.client_connection = client_conn
    req.msg = Message.request(req_name, *args)
    req.make_reply.side_effect = lambda *args: Message.reply_to_request(
        req.msg, *args)
    f = req.reply_and_inform_msgs_future = tornado_Future()
    def reply_side_effect(*args):
        req.reply_msg = Message.reply_to_request(req.msg, *args)
        req.reply_and_inform_msgs_future.set_result((req.reply_msg, req.inform_msgs))
    req.reply.side_effect = reply_side_effect
    req.inform.side_effect = lambda *args : req.inform_msgs.append(
        Message.reply_inform(req.msg, *args))
    return req


def handle_mock_req(dev, req):
    """Instrument a real unstarted server.DeviceServer to handle a mock request.

    Parameters
    ----------
    dev : :class:`katcp.server.DeviceServer` object
         A device server that has not necessarily been started
    req : :class:`WaitingMock` object
        A mock request created with katcp.testutils.mock_req()

    Return Value
    ------------

    reply_and_inform_msgs_future : tornado Future instance
        Resolves with (reply_msg, inform_msgs)

    Example
    -------
    dev = katcp.server.DeviceServer(...)
    req = katcp.testutils.mock_request('help')
    handle_mock_req(dev, req)
    # All replies / informs can now be asserted on the mock request
    req.reply.assert_called_once_with('ok')

    # If using an async device from a tornado.test.gen_test test (or any other tornado
    # coroutine)

    reply_msg, inform_msgs = yield handle_mock_req(dev, req)
    self.assertTrue(reply_msg.reply_ok())

    """
    client_connection = req.client_connection
    # Hook up client_connection reply so that it logs reply on mock request obj
    client_connection.reply.side_effect = \
        lambda rep_msg, _: req.reply(*rep_msg.arguments)
    with mock.patch('katcp.server.ClientRequestConnection') as CRC:
        CRC.return_value = req
        dev.handle_request(req.client_connection, req.msg)
    return req.reply_and_inform_msgs_future


def call_in_ioloop(ioloop, fn, *args, **kwargs):
    """Run fn in ioloop and block until the result is available.

    Should raise exceptions with proper tracebacks.

    The *ioloop_timeout* kwarg is used as the maximum time to wait for a
    result, which defaults to 5 seconds. This kwarg is not sent to fn.
    Raises concurrent.futures.TimeoutError if the result times out.

    """
    ioloop_timeout = kwargs.pop('ioloop_timeout', 5)
    f = Future()
    tf = tornado_Future()                 # for nice tracebacks
    ioloop.add_callback(tornado.gen.chain_future, tf, f)
    @tornado.gen.coroutine
    def cb():
        return fn(*args, **kwargs)
    ioloop.add_callback(lambda: tornado.gen.chain_future(cb(), tf))
    try:
        f.result(timeout=ioloop_timeout)
    except TimeoutError:
        raise
    except Exception:
        pass
    return tf.result()


class TimewarpAsyncTestCase(tornado.testing.AsyncTestCase):
    """Tornado AsyncTestCase that supports timewarping.

    The io_loop.time() method is replaced by a mock-timer, that only progresses
    when moved along using set_ioloop_time().

    Note: subclasses must call their super setUp() methods.

    """
    def get_new_ioloop(self):
        ioloop = super(TimewarpAsyncTestCase, self).get_new_ioloop()
        self.ioloop_time = 0
        ioloop.time = lambda: self.ioloop_time
        def set_ioloop_thread_id():
            self.ioloop_thread_id = get_ident()
        ioloop.add_callback(set_ioloop_thread_id)
        return ioloop

    def wake_ioloop(self):
        f = tornado.concurrent.Future()
        self.io_loop.add_callback(lambda: f.set_result(None))
        return f

    def set_ioloop_time(self, new_time, wake_ioloop=True):
        logger.debug('setting ioloop time: {0}'.format(new_time))
        assert new_time > self.ioloop_time
        self.ioloop_time = new_time
        if wake_ioloop:
            return self.wake_ioloop()

class TimewarpAsyncTestCaseTimeAdvancer(threading.Thread):
    def __init__(self, test_instance, quantum=0.05, rate=1000.):
        self.test_instance = test_instance
        self.quantum = quantum
        self.rate = rate
        self._running = threading.Event()
        super(TimewarpAsyncTestCaseTimeAdvancer, self).__init__()

    def start(self):
        self.test_instance.addCleanup(self.stop)
        super(TimewarpAsyncTestCaseTimeAdvancer, self).start()

    def stop(self, timeout=None):
        if timeout:
            self._running.wait(timeout)
        self._running.clear()
        self._f.set_result(None)

    def run(self):
        self._f = f = Future()
        self._running.set()
        while self._running.is_set():
            try:
                self.test_instance.io_loop.add_callback(self._advance, f)
            except RuntimeError:
                # Probably means that the ioloop is closed, so let's just quit
                break
            f.result()
            self._f = f = Future()
            time.sleep(1./self.rate)

    @tornado.gen.coroutine
    def _advance(self, future):
        yield self.test_instance.set_ioloop_time(
            self.test_instance.ioloop_time + self.quantum)
        future.set_result(None)<|MERGE_RESOLUTION|>--- conflicted
+++ resolved
@@ -7,23 +7,17 @@
 """Test utils for katcp package tests."""
 
 from __future__ import absolute_import, division, print_function
-import future
 from future import standard_library
-standard_library.install_aliases()
-
-<<<<<<< HEAD
-from builtins import next, object, zip
-
-=======
+standard_library.install_aliases()  # noqa: E402
+
 import functools
->>>>>>> a1ce353a
 import logging
 import queue as Queue
 import re
 import threading
 import time
 
-from builtins import next, object, str, zip
+from builtins import next, object, zip
 from concurrent.futures import Future, TimeoutError
 
 import mock
@@ -36,7 +30,7 @@
 
 from katcp import client
 
-from .core import (AsyncEvent, AsyncReply, AttrDict, Message, ProtocolFlags,
+from .core import (AsyncEvent, AsyncReply, Message, ProtocolFlags,
                    Sensor, steal_docstring_from)
 from .kattypes import (Float, Int, Str, concurrent_reply, request,
                        request_timeout_hint, return_reply)
