--- conflicted
+++ resolved
@@ -78,21 +78,14 @@
                 always {
                     junit 'nosetests_*.xml'
                     cobertura (
-                        coberturaReportFile: 'coverage_*.xml',
-<<<<<<< HEAD
-=======
+                        coberturaReportFile: 'coverage_*.xml'
                         //TODO: Investigate and fix these parameters
->>>>>>> 19674ae5
                         //failNoReports: true,
                         //failUnhealthy: true,
                         //failUnstable: true,
                         //autoUpdateHealth: true,
                         //autoUpdateStability: true,
-<<<<<<< HEAD
                         //zoomCoverageChart: true,
-=======
-                        zoomCoverageChart: true,
->>>>>>> 19674ae5
                         //Ideally test coverage should be > 80%
                         //lineCoverageTargets: '80, 80, 80',
                         //conditionalCoverageTargets: '80, 80, 80',
